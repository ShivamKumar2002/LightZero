--- conflicted
+++ resolved
@@ -110,7 +110,6 @@
 
 LightZero 目前支持的环境及算法如下表所示：
 
-<<<<<<< HEAD
 | Env./Algo.    | AlphaZero | MuZero | EfficientZero | Sampled EfficientZero | Gumbel MuZero | Stochastic MuZero | 
 |---------------| -------- | ------ |-------------| ------------------ | ---------- |----------------|
 | TicTacToe     | ✔      | ✔      | 🔒           | 🔒                | ✔          | 🔒             |
@@ -129,25 +128,7 @@
 | Bsuite        | ---      | ✔     | ✔          | ✔               | 🔒         | 🔒             |
 | Memory        | ---      | ✔     | ✔          | ✔               | 🔒         | 🔒             |
 | SumToThree (billiards) | ---      | 🔒     | 🔒          | ✔               | 🔒         | 🔒             |
-=======
-| Env./Algo.    | AlphaZero | MuZero | EfficientZero | Sampled EfficientZero | Gumbel MuZero | Stochastic MuZero | UniZero |
-|---------------| -------- | ------ |-------------| ------------------ | ---------- |----------------|---------------|
-| TicTacToe     | ✔      | ✔      | 🔒           | 🔒                | ✔          | 🔒             |✔|
-| Gomoku        | ✔      | ✔      | 🔒          | 🔒               | ✔          | 🔒             |✔|
-| Connect4      | ✔      | ✔      | 🔒          | 🔒               | 🔒           | 🔒             |✔|
-| 2048          | ---       | ✔      | 🔒            | 🔒                | 🔒           | ✔              |✔|
-| Chess         | 🔒      | 🔒     | 🔒          | 🔒               | 🔒         | 🔒             |🔒|
-| Go            | 🔒      | 🔒     | 🔒          | 🔒               | 🔒         | 🔒             |🔒|
-| CartPole      | ---      | ✔      | ✔           | ✔                | ✔          | ✔              |✔|
-| Pendulum      | ---      | ✔      | ✔           | ✔                | ✔          | ✔              |🔒|
-| LunarLander   | ---      | ✔      | ✔           | ✔                | ✔          | ✔              |✔|
-| BipedalWalker | ---      | ✔      | ✔           | ✔                | ✔          | 🔒              |🔒|
-| Atari         | ---      | ✔      | ✔           | ✔                | ✔          | ✔              |✔|
-| MuJoCo        | ---      | ✔     | ✔          | ✔                | 🔒         | 🔒               |🔒|
-| MiniGrid      | ---      | ✔     | ✔          | ✔               | 🔒         | 🔒             |✔|
-| Bsuite        | ---      | ✔     | ✔          | ✔               | 🔒         | 🔒             |✔|
-| Memory        | ---      | ✔     | ✔          | ✔               | 🔒         | 🔒             |✔|
->>>>>>> 61e89606
+
 
 <sup>(1): "✔" 表示对应的项目已经完成并经过良好的测试。</sup>
 
