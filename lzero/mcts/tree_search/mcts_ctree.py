import copy
from typing import TYPE_CHECKING, List, Any, Union

import numpy as np
import torch
from easydict import EasyDict
# from line_profiler import line_profiler
# import cProfile

from lzero.mcts.ctree.ctree_efficientzero import ez_tree as tree_efficientzero
from lzero.mcts.ctree.ctree_muzero import mz_tree as tree_muzero
from lzero.mcts.ctree.ctree_gumbel_muzero import gmz_tree as tree_gumbel_muzero
from lzero.policy import InverseScalarTransform, to_detach_cpu_numpy

if TYPE_CHECKING:
    from lzero.mcts.ctree.ctree_efficientzero import ez_tree as ez_ctree
    from lzero.mcts.ctree.ctree_muzero import mz_tree as mz_ctree
    from lzero.mcts.ctree.ctree_gumbel_muzero import gmz_tree as gmz_ctree


class MuZeroMCTSCtree(object):
    """
    Overview:
        The C++ implementation of MCTS (batch format) for MuZero.  \
        It completes the ``roots``and ``search`` methods by calling functions in module ``ctree_muzero``, \
        which are implemented in C++.
    Interfaces:
        ``__init__``, ``roots``, ``search``

    ..note::
        The benefit of searching for a batch of nodes at the same time is that \
        it can be parallelized during model inference, thus saving time.
    """

    config = dict(
        # (float) The alpha value used in the Dirichlet distribution for exploration at the root node of the search tree.
        root_dirichlet_alpha=0.3,
        # (float) The noise weight at the root node of the search tree.
        root_noise_weight=0.25,
        # (int) The base constant used in the PUCT formula for balancing exploration and exploitation during tree search.
        pb_c_base=19652,
        # (float) The initialization constant used in the PUCT formula for balancing exploration and exploitation during tree search.
        pb_c_init=1.25,
        # (float) The maximum change in value allowed during the backup step of the search tree update.
        value_delta_max=0.01,
    )

    @classmethod
    def default_config(cls: type) -> EasyDict:
        """
        Overview:
            A class method that returns a default configuration in the form of an EasyDict object.
        Returns:
            - cfg (:obj:`EasyDict`): The dict of the default configuration.
        """
        # Create a deep copy of the `config` attribute of the class.
        cfg = EasyDict(copy.deepcopy(cls.config))
        # Add a new attribute `cfg_type` to the `cfg` object.
        cfg.cfg_type = cls.__name__ + 'Dict'
        return cfg

    def __init__(self, cfg: EasyDict = None) -> None:
        """
        Overview:
            Use the default configuration mechanism. If a user passes in a cfg with a key that matches an existing key \
            in the default configuration, the user-provided value will override the default configuration. Otherwise, \
            the default configuration will be used.
        Arguments:
            - cfg (:obj:`EasyDict`): The configuration passed in by the user.
        """
        # Get the default configuration.
        default_config = self.default_config()
        # Update the default configuration with the values provided by the user in ``cfg``.
        default_config.update(cfg)
        self._cfg = default_config
        self.inverse_scalar_transform_handle = InverseScalarTransform(
            self._cfg.model.support_scale, self._cfg.device, self._cfg.model.categorical_distribution
        )

    @classmethod
    def roots(cls: int, active_collect_env_num: int, legal_actions: List[Any]) -> "mz_ctree":
        """
        Overview:
            Initializes a batch of roots to search parallelly later.
        Arguments:
            - root_num (:obj:`int`): the number of the roots in a batch.
            - legal_action_list (:obj:`List[Any]`): the vector of the legal actions for the roots.

        ..note::
            The initialization is achieved by the ``Roots`` class from the ``ctree_muzero`` module.
        """
        return tree_muzero.Roots(active_collect_env_num, legal_actions)

    def search(
            self, roots: Any, model: torch.nn.Module, latent_state_roots: List[Any], to_play_batch: Union[int,
            List[Any]]
    ) -> None:
        """
        Overview:
            Do MCTS for a batch of roots. Parallel in model inference. \
            Use C++ to implement the tree search.
        Arguments:
            - roots (:obj:`Any`): a batch of expanded root nodes.
            - latent_state_roots (:obj:`list`): the hidden states of the roots.
            - model (:obj:`torch.nn.Module`): The model used for inference.
            - to_play (:obj:`list`): the to_play list used in in self-play-mode board games.

        .. note::
            The core functions ``batch_traverse`` and ``batch_backpropagate`` are implemented in C++.
        """
        with torch.no_grad():
            model.eval()

            # preparation some constant
            batch_size = roots.num
            pb_c_base, pb_c_init, discount_factor = self._cfg.pb_c_base, self._cfg.pb_c_init, self._cfg.discount_factor
            # the data storage of latent states: storing the latent state of all the nodes in the search.
            latent_state_batch_in_search_path = [latent_state_roots]
<<<<<<< HEAD
            # the data storage of value prefix hidden states in LSTM
            # print(f"reward_hidden_state_roots[0]={reward_hidden_state_roots[0]}")
            # print(f"reward_hidden_state_roots[1]={reward_hidden_state_roots[1]}")
            reward_hidden_state_c_batch = [reward_hidden_state_roots[0]]
            reward_hidden_state_h_batch = [reward_hidden_state_roots[1]]
=======
>>>>>>> 76895026

            # minimax value storage
            min_max_stats_lst = tree_muzero.MinMaxStatsList(batch_size)
            min_max_stats_lst.set_delta(self._cfg.value_delta_max)

            for simulation_index in range(self._cfg.num_simulations):
                # In each simulation, we expanded a new node, so in one search, we have ``num_simulations`` num of nodes at most.

                latent_states = []

                # prepare a result wrapper to transport results between python and c++ parts
                results = tree_muzero.ResultsWrapper(num=batch_size)

                # latent_state_index_in_search_path: the first index of leaf node states in latent_state_batch_in_search_path, i.e. is current_latent_state_index in one the search.
                # latent_state_index_in_batch: the second index of leaf node states in latent_state_batch_in_search_path, i.e. the index in the batch, whose maximum is ``batch_size``.
                # e.g. the latent state of the leaf node in (x, y) is latent_state_batch_in_search_path[x, y], where x is current_latent_state_index, y is batch_index.
                # The index of value prefix hidden state of the leaf node are in the same manner.
                """
                MCTS stage 1: Selection
                    Each simulation starts from the internal root state s0, and finishes when the simulation reaches a leaf node s_l.
                """
                if self._cfg.env_type == 'not_board_games':
                    latent_state_index_in_search_path, latent_state_index_in_batch, last_actions, virtual_to_play_batch = tree_muzero.batch_traverse(
                        roots, pb_c_base, pb_c_init, discount_factor, min_max_stats_lst, results,
                        to_play_batch
                    )
                else:
                    # the ``to_play_batch`` is only used in board games, here we need to deepcopy it to avoid changing the original data.
                    latent_state_index_in_search_path, latent_state_index_in_batch, last_actions, virtual_to_play_batch = tree_muzero.batch_traverse(
                        roots, pb_c_base, pb_c_init, discount_factor, min_max_stats_lst, results,
                        copy.deepcopy(to_play_batch)
                    )

                # obtain the latent state for leaf node
                for ix, iy in zip(latent_state_index_in_search_path, latent_state_index_in_batch):
                    latent_states.append(latent_state_batch_in_search_path[ix][iy])

                latent_states = torch.from_numpy(np.asarray(latent_states)).to(self._cfg.device)

                # .long() is only for discrete action
                last_actions = torch.from_numpy(np.asarray(last_actions)).to(self._cfg.device).long()
                """
                MCTS stage 2: Expansion
                    At the final time-step l of the simulation, the next_latent_state and reward/value_prefix are computed by the dynamics function.
                    Then we calculate the policy_logits and value for the leaf node (next_latent_state) by the prediction function. (aka. evaluation)
                MCTS stage 3: Backup
                    At the end of the simulation, the statistics along the trajectory are updated.
                """
                network_output = model.recurrent_inference(latent_states, last_actions)

                network_output.latent_state = to_detach_cpu_numpy(network_output.latent_state)
                network_output.policy_logits = to_detach_cpu_numpy(network_output.policy_logits)
                network_output.value = to_detach_cpu_numpy(self.inverse_scalar_transform_handle(network_output.value))
                network_output.reward = to_detach_cpu_numpy(self.inverse_scalar_transform_handle(network_output.reward))

                latent_state_batch_in_search_path.append(network_output.latent_state)
                # tolist() is to be compatible with cpp datatype.
                reward_batch = network_output.reward.reshape(-1).tolist()
                value_batch = network_output.value.reshape(-1).tolist()
                policy_logits_batch = network_output.policy_logits.tolist()

                # In ``batch_backpropagate()``, we first expand the leaf node using ``the policy_logits`` and
                # ``reward`` predicted by the model, then perform backpropagation along the search path to update the
                # statistics.

                # NOTE: simulation_index + 1 is very important, which is the depth of the current leaf node.
                current_latent_state_index = simulation_index + 1
                tree_muzero.batch_backpropagate(
                    current_latent_state_index, discount_factor, reward_batch, value_batch, policy_logits_batch,
                    min_max_stats_lst, results, virtual_to_play_batch
                )

    def search_with_reuse(
            self, roots: Any, model: torch.nn.Module, latent_state_roots: List[Any],
            reward_hidden_state_roots: List[Any], to_play_batch: Union[int, List[Any]],
            true_action_list = None,
            reuse_value_list = None
    ) -> None:
        """
        Overview:
            Do MCTS for the roots (a batch of root nodes in parallel). Parallel in model inference.
            Use the cpp ctree.
        Arguments:
            - roots (:obj:`Any`): a batch of expanded root nodes
            - latent_state_roots (:obj:`list`): the hidden states of the roots
            - reward_hidden_state_roots (:obj:`list`): the value prefix hidden states in LSTM of the roots
            - to_play_batch (:obj:`list`): the to_play_batch list used in self-play-mode board games
        """
        with torch.no_grad():
            model.eval()

            # preparation some constant
            batch_size = roots.num
            pb_c_base, pb_c_init, discount_factor = self._cfg.pb_c_base, self._cfg.pb_c_init, self._cfg.discount_factor

            # the data storage of latent states: storing the latent state of all the nodes in one search.
            latent_state_batch_in_search_path = [latent_state_roots]
            # the data storage of value prefix hidden states in LSTM
            reward_hidden_state_c_batch = [reward_hidden_state_roots[0]]
            reward_hidden_state_h_batch = [reward_hidden_state_roots[1]]

            # minimax value storage
            min_max_stats_lst = tree_efficientzero.MinMaxStatsList(batch_size)
            min_max_stats_lst.set_delta(self._cfg.value_delta_max)

            infer_sum = 0

            for simulation_index in range(self._cfg.num_simulations):
                # In each simulation, we expanded a new node, so in one search, we have ``num_simulations`` num of nodes at most.

                latent_states = []
                hidden_states_c_reward = []
                hidden_states_h_reward = []

                # add for reuse
                temp_actions = []
                temp_search_lens = [] 
                no_inference_lst = []
                reuse_lst = []

                # prepare a result wrapper to transport results between python and c++ parts
                results = tree_efficientzero.ResultsWrapper(num=batch_size)

                # latent_state_index_in_search_path: the first index of leaf node states in latent_state_batch_in_search_path, i.e. is current_latent_state_index in one the search.
                # latent_state_index_in_batch: the second index of leaf node states in latent_state_batch_in_search_path, i.e. the index in the batch, whose maximum is ``batch_size``.
                # e.g. the latent state of the leaf node in (x, y) is latent_state_batch_in_search_path[x, y], where x is current_latent_state_index, y is batch_index.
                # The index of value prefix hidden state of the leaf node is in the same manner.
                """
                MCTS stage 1: Selection
                    Each simulation starts from the internal root state s0, and finishes when the simulation reaches a leaf node s_l.
                """
                latent_state_index_in_search_path, latent_state_index_in_batch, last_actions, virtual_to_play_batch = tree_efficientzero.batch_traverse_with_reuse(
                    roots, pb_c_base, pb_c_init, discount_factor, min_max_stats_lst, results,
                    copy.deepcopy(to_play_batch), true_action_list, reuse_value_list
                )
                # obtain the search horizon for leaf nodes
                search_lens = results.get_search_len()

                # obtain the latent state for leaf node
                for count, (ix, iy) in enumerate(zip(latent_state_index_in_search_path, latent_state_index_in_batch)):
                    if ix != -1:
                        latent_states.append(latent_state_batch_in_search_path[ix][iy])
                        hidden_states_c_reward.append(reward_hidden_state_c_batch[ix][0][iy])
                        hidden_states_h_reward.append(reward_hidden_state_h_batch[ix][0][iy])
                        temp_actions.append(last_actions[count])
                        temp_search_lens.append(search_lens[count])
                    else:
                        no_inference_lst.append(iy)
                    if ix == 0 and last_actions[count] == true_action_list[count]:
                        reuse_lst.append(count)

                length = len(temp_actions)
                latent_states = torch.from_numpy(np.asarray(latent_states)).to(self._cfg.device).float()
                hidden_states_c_reward = torch.from_numpy(np.asarray(hidden_states_c_reward)).to(self._cfg.device
                                                                                                 ).unsqueeze(0)
                hidden_states_h_reward = torch.from_numpy(np.asarray(hidden_states_h_reward)).to(self._cfg.device
                                                                                                 ).unsqueeze(0)
                temp_actions = torch.from_numpy(np.asarray(temp_actions)).to(self._cfg.device).long()
                # temp_search_lens = torch.from_numpy(np.asarray(temp_search_lens)).to(self._cfg.device).long()
                # .long() is only for discrete action
                # last_actions = torch.from_numpy(np.asarray(last_actions)).to(self._cfg.device).long()
                """
                MCTS stage 2: Expansion
                    At the final time-step l of the simulation, the next_latent_state and reward/value_prefix are computed by the dynamics function.
                    Then we calculate the policy_logits and value for the leaf node (next_latent_state) by the prediction function. (aka. evaluation)
                MCTS stage 3: Backup
                    At the end of the simulation, the statistics along the trajectory are updated.
                """
                if length != 0:
                    network_output = model.recurrent_inference(
                        latent_states, (hidden_states_c_reward, hidden_states_h_reward), temp_actions
                    )

                    network_output.latent_state = to_detach_cpu_numpy(network_output.latent_state)
                    network_output.policy_logits = to_detach_cpu_numpy(network_output.policy_logits)
                    network_output.value = to_detach_cpu_numpy(self.inverse_scalar_transform_handle(network_output.value))
                    network_output.value_prefix = to_detach_cpu_numpy(self.inverse_scalar_transform_handle(network_output.value_prefix))

                    network_output.reward_hidden_state = (
                        network_output.reward_hidden_state[0].detach().cpu().numpy(),
                        network_output.reward_hidden_state[1].detach().cpu().numpy()
                    )

                    latent_state_batch_in_search_path.append(network_output.latent_state)
                    # tolist() is to be compatible with cpp datatype.
                    value_prefix_batch = network_output.value_prefix.reshape(-1).tolist()
                    value_batch = network_output.value.reshape(-1).tolist()
                    policy_logits_batch = network_output.policy_logits.tolist()

                    reward_latent_state_batch = network_output.reward_hidden_state
                    # reset the hidden states in LSTM every ``lstm_horizon_len`` steps in one search.
                    # which enable the model only need to predict the value prefix in a range (e.g.: [s0,...,s5])
                    assert self._cfg.lstm_horizon_len > 0
                    reset_idx = (np.array(temp_search_lens) % self._cfg.lstm_horizon_len == 0)
                    # assert len(reset_idx) == batch_size
                    reward_latent_state_batch[0][:, reset_idx, :] = 0
                    reward_latent_state_batch[1][:, reset_idx, :] = 0
                    is_reset_list = reset_idx.astype(np.int32).tolist()
                    reward_hidden_state_c_batch.append(reward_latent_state_batch[0])
                    reward_hidden_state_h_batch.append(reward_latent_state_batch[1])
                else:
                    latent_state_batch_in_search_path.append([])
                    value_batch = []
                    policy_logits_batch = []
                    value_prefix_batch = []
                    reward_hidden_state_c_batch.append([])
                    reward_hidden_state_h_batch.append([])
                    assert self._cfg.lstm_horizon_len > 0
                    reset_idx = (np.array(search_lens) % self._cfg.lstm_horizon_len == 0)
                    assert len(reset_idx) == batch_size
                    is_reset_list = reset_idx.astype(np.int32).tolist()


                # In ``batch_backpropagate()``, we first expand the leaf node using ``the policy_logits`` and
                # ``reward`` predicted by the model, then perform backpropagation along the search path to update the
                # statistics.

                # NOTE: simulation_index + 1 is very important, which is the depth of the current leaf node.
                current_latent_state_index = simulation_index + 1
                no_inference_lst.append(-1)
                reuse_lst.append(-1)
                tree_efficientzero.batch_backpropagate_with_reuse(
                    current_latent_state_index, discount_factor, value_prefix_batch, value_batch, policy_logits_batch,
                    min_max_stats_lst, results, is_reset_list, virtual_to_play_batch, no_inference_lst, reuse_lst, reuse_value_list
                )
                infer_sum += length
            average_infer = infer_sum/self._cfg.num_simulations
        return length, average_infer


class EfficientZeroMCTSCtree(object):
    """
    Overview:
        The C++ implementation of MCTS (batch format) for EfficientZero.  \
        It completes the ``roots``and ``search`` methods by calling functions in module ``ctree_efficientzero``, \
        which are implemented in C++.
    Interfaces:
        ``__init__``, ``roots``, ``search``
    
    ..note::
        The benefit of searching for a batch of nodes at the same time is that \
        it can be parallelized during model inference, thus saving time.
    """

    config = dict(
        # (float) The alpha value used in the Dirichlet distribution for exploration at the root node of the search tree.
        root_dirichlet_alpha=0.3,
        # (float) The noise weight at the root node of the search tree.
        root_noise_weight=0.25,
        # (int) The base constant used in the PUCT formula for balancing exploration and exploitation during tree search.
        pb_c_base=19652,
        # (float) The initialization constant used in the PUCT formula for balancing exploration and exploitation during tree search.
        pb_c_init=1.25,
        # (float) The maximum change in value allowed during the backup step of the search tree update.
        value_delta_max=0.01,
    )

    @classmethod
    def default_config(cls: type) -> EasyDict:
        """
        Overview:
            A class method that returns a default configuration in the form of an EasyDict object.
        Returns:
            - cfg (:obj:`EasyDict`): The dict of the default configuration.
        """
        # Create a deep copy of the `config` attribute of the class.
        cfg = EasyDict(copy.deepcopy(cls.config))
        # Add a new attribute `cfg_type` to the `cfg` object.
        cfg.cfg_type = cls.__name__ + 'Dict'
        return cfg

    def __init__(self, cfg: EasyDict = None) -> None:
        """
        Overview:
            Use the default configuration mechanism. If a user passes in a cfg with a key that matches an existing key
            in the default configuration, the user-provided value will override the default configuration. Otherwise,
            the default configuration will be used.
        Arguments:
            - cfg (:obj:`EasyDict`): The configuration passed in by the user.
        """
        # Get the default configuration.
        default_config = self.default_config()
        # Update the default configuration with the values provided by the user in ``cfg``.
        default_config.update(cfg)
        self._cfg = default_config
        self.inverse_scalar_transform_handle = InverseScalarTransform(
            self._cfg.model.support_scale, self._cfg.device, self._cfg.model.categorical_distribution
        )

    @classmethod
    def roots(cls: int, active_collect_env_num: int, legal_actions: List[Any]) -> "ez_ctree.Roots":
        """
        Overview:
            Initializes a batch of roots to search parallelly later.
        Arguments:
            - root_num (:obj:`int`): the number of the roots in a batch.
            - legal_action_list (:obj:`List[Any]`): the vector of the legal actions for the roots.
        
        ..note::
            The initialization is achieved by the ``Roots`` class from the ``ctree_efficientzero`` module.
        """
        return tree_efficientzero.Roots(active_collect_env_num, legal_actions)

    # @profile
    def search(
            self, roots: Any, model: torch.nn.Module, latent_state_roots: List[Any],
            reward_hidden_state_roots: List[Any], to_play_batch: Union[int, List[Any]]
    ) -> None:
        """
        Overview:
            Do MCTS for a batch of roots. Parallel in model inference. \
            Use C++ to implement the tree search.
        Arguments:
            - roots (:obj:`Any`): a batch of expanded root nodes.
            - latent_state_roots (:obj:`list`): the hidden states of the roots.
            - reward_hidden_state_roots (:obj:`list`): the value prefix hidden states in LSTM of the roots.
            - model (:obj:`torch.nn.Module`): The model used for inference.
            - to_play (:obj:`list`): the to_play list used in in self-play-mode board games.
        
        .. note::
            The core functions ``batch_traverse`` and ``batch_backpropagate`` are implemented in C++.
        """
        with torch.no_grad():
            model.eval()

            # preparation some constant
            batch_size = roots.num
            pb_c_base, pb_c_init, discount_factor = self._cfg.pb_c_base, self._cfg.pb_c_init, self._cfg.discount_factor

            # the data storage of latent states: storing the latent state of all the nodes in one search.
            latent_state_batch_in_search_path = [latent_state_roots]
            # the data storage of value prefix hidden states in LSTM
            reward_hidden_state_c_batch = [reward_hidden_state_roots[0]]
            reward_hidden_state_h_batch = [reward_hidden_state_roots[1]]

            # minimax value storage
            min_max_stats_lst = tree_efficientzero.MinMaxStatsList(batch_size)
            min_max_stats_lst.set_delta(self._cfg.value_delta_max)

            for simulation_index in range(self._cfg.num_simulations):
                # In each simulation, we expanded a new node, so in one search, we have ``num_simulations`` num of nodes at most.

                latent_states = []
                hidden_states_c_reward = []
                hidden_states_h_reward = []

                # prepare a result wrapper to transport results between python and c++ parts
                results = tree_efficientzero.ResultsWrapper(num=batch_size)

                # latent_state_index_in_search_path: the first index of leaf node states in latent_state_batch_in_search_path, i.e. is current_latent_state_index in one the search.
                # latent_state_index_in_batch: the second index of leaf node states in latent_state_batch_in_search_path, i.e. the index in the batch, whose maximum is ``batch_size``.
                # e.g. the latent state of the leaf node in (x, y) is latent_state_batch_in_search_path[x, y], where x is current_latent_state_index, y is batch_index.
                # The index of value prefix hidden state of the leaf node is in the same manner.
                """
                MCTS stage 1: Selection
                    Each simulation starts from the internal root state s0, and finishes when the simulation reaches a leaf node s_l.
                """
                if self._cfg.env_type == 'not_board_games':
                    latent_state_index_in_search_path, latent_state_index_in_batch, last_actions, virtual_to_play_batch = tree_efficientzero.batch_traverse(
                        roots, pb_c_base, pb_c_init, discount_factor, min_max_stats_lst, results,
                        to_play_batch
                    )
                else:
                    # the ``to_play_batch`` is only used in board games, here we need to deepcopy it to avoid changing the original data.
                    latent_state_index_in_search_path, latent_state_index_in_batch, last_actions, virtual_to_play_batch = tree_efficientzero.batch_traverse(
                        roots, pb_c_base, pb_c_init, discount_factor, min_max_stats_lst, results,
                        copy.deepcopy(to_play_batch)
                    )
                # obtain the search horizon for leaf nodes
                search_lens = results.get_search_len()

                # obtain the latent state for leaf node
                for ix, iy in zip(latent_state_index_in_search_path, latent_state_index_in_batch):
                    latent_states.append(latent_state_batch_in_search_path[ix][iy])
                    hidden_states_c_reward.append(reward_hidden_state_c_batch[ix][0][iy])
                    hidden_states_h_reward.append(reward_hidden_state_h_batch[ix][0][iy])

                latent_states = torch.from_numpy(np.asarray(latent_states)).to(self._cfg.device)
                hidden_states_c_reward = torch.from_numpy(np.asarray(hidden_states_c_reward)).to(self._cfg.device
                                                                                                 ).unsqueeze(0)
                hidden_states_h_reward = torch.from_numpy(np.asarray(hidden_states_h_reward)).to(self._cfg.device
                                                                                                 ).unsqueeze(0)
                # .long() is only for discrete action
                last_actions = torch.from_numpy(np.asarray(last_actions)).to(self._cfg.device).long()
                """
                MCTS stage 2: Expansion
                    At the final time-step l of the simulation, the next_latent_state and reward/value_prefix are computed by the dynamics function.
                    Then we calculate the policy_logits and value for the leaf node (next_latent_state) by the prediction function. (aka. evaluation)
                MCTS stage 3: Backup
                    At the end of the simulation, the statistics along the trajectory are updated.
                """
                network_output = model.recurrent_inference(
                    latent_states, (hidden_states_c_reward, hidden_states_h_reward), last_actions
                )

                network_output.latent_state = to_detach_cpu_numpy(network_output.latent_state)
                network_output.policy_logits = to_detach_cpu_numpy(network_output.policy_logits)
                network_output.value = to_detach_cpu_numpy(self.inverse_scalar_transform_handle(network_output.value))
                network_output.value_prefix = to_detach_cpu_numpy(self.inverse_scalar_transform_handle(network_output.value_prefix))

                network_output.reward_hidden_state = (
                    network_output.reward_hidden_state[0].detach().cpu().numpy(),
                    network_output.reward_hidden_state[1].detach().cpu().numpy()
                )

                latent_state_batch_in_search_path.append(network_output.latent_state)
                # tolist() is to be compatible with cpp datatype.
                value_prefix_batch = network_output.value_prefix.reshape(-1).tolist()
                value_batch = network_output.value.reshape(-1).tolist()
                policy_logits_batch = network_output.policy_logits.tolist()

                reward_latent_state_batch = network_output.reward_hidden_state
                # reset the hidden states in LSTM every ``lstm_horizon_len`` steps in one search.
                # which enable the model only need to predict the value prefix in a range (e.g.: [s0,...,s5])
                assert self._cfg.lstm_horizon_len > 0
                reset_idx = (np.array(search_lens) % self._cfg.lstm_horizon_len == 0)
                assert len(reset_idx) == batch_size
                reward_latent_state_batch[0][:, reset_idx, :] = 0
                reward_latent_state_batch[1][:, reset_idx, :] = 0
                is_reset_list = reset_idx.astype(np.int32).tolist()
                reward_hidden_state_c_batch.append(reward_latent_state_batch[0])
                reward_hidden_state_h_batch.append(reward_latent_state_batch[1])

                # In ``batch_backpropagate()``, we first expand the leaf node using ``the policy_logits`` and
                # ``reward`` predicted by the model, then perform backpropagation along the search path to update the
                # statistics.

                # NOTE: simulation_index + 1 is very important, which is the depth of the current leaf node.
                current_latent_state_index = simulation_index + 1
                tree_efficientzero.batch_backpropagate(
                    current_latent_state_index, discount_factor, value_prefix_batch, value_batch, policy_logits_batch,
                    min_max_stats_lst, results, is_reset_list, virtual_to_play_batch
                )

<<<<<<< HEAD
    # @profile
    def search_with_reuse(
            self,
            roots: Any,
            model: torch.nn.Module,
            latent_state_roots: List[Any],
            to_play_batch: Union[int, List[Any]],
            true_action_list = None,
            reuse_value_list = None
    ) -> None:
        """
        Overview:
            Do MCTS for the roots (a batch of root nodes in parallel). Parallel in model inference.
            Use the cpp ctree.
        Arguments:
            - roots (:obj:`Any`): a batch of expanded root nodes
            - latent_state_roots (:obj:`list`): the hidden states of the roots
            - to_play_batch (:obj:`list`): the to_play_batch list used in in self-play-mode board games
        """
        with torch.no_grad():
            model.eval()

            # preparation some constant
            batch_size = roots.num
            pb_c_base, pb_c_init, discount_factor = self._cfg.pb_c_base, self._cfg.pb_c_init, self._cfg.discount_factor
            # the data storage of latent states: storing the latent state of all the nodes in the search.
            latent_state_batch_in_search_path = [latent_state_roots]

            # minimax value storage
            min_max_stats_lst = tree_muzero.MinMaxStatsList(batch_size)
            min_max_stats_lst.set_delta(self._cfg.value_delta_max)

            infer_sum = 0

            for simulation_index in range(self._cfg.num_simulations):
                # In each simulation, we expanded a new node, so in one search, we have ``num_simulations`` num of nodes at most.

                latent_states = []
                # 用于记录所有需要推断的节点对应的action!!!!!!!!!!!!!!!!!!!!!!!!!!!!!!!!!!!!!!!!!!!!!!!!!!!!!!!!!!
                temp_actions = []
                no_inference_lst = []
                reuse_lst = []

                # prepare a result wrapper to transport results between python and c++ parts
                results = tree_muzero.ResultsWrapper(num=batch_size)

                # latent_state_index_in_search_path: the first index of leaf node states in latent_state_batch_in_search_path, i.e. is current_latent_state_index in one the search.
                # latent_state_index_in_batch: the second index of leaf node states in latent_state_batch_in_search_path, i.e. the index in the batch, whose maximum is ``batch_size``.
                # e.g. the latent state of the leaf node in (x, y) is latent_state_batch_in_search_path[x, y], where x is current_latent_state_index, y is batch_index.
                # The index of value prefix hidden state of the leaf node are in the same manner.
                """
                MCTS stage 1: Selection
                    Each simulation starts from the internal root state s0, and finishes when the simulation reaches a leaf node s_l.
                """
                latent_state_index_in_search_path, latent_state_index_in_batch, last_actions, virtual_to_play_batch = tree_muzero.batch_traverse_with_reuse(
                    roots, pb_c_base, pb_c_init, discount_factor, min_max_stats_lst, results,
                    copy.deepcopy(to_play_batch), true_action_list, reuse_value_list
                )

                # obtain the latent state for leaf node
                for count, (ix, iy) in enumerate(zip(latent_state_index_in_search_path, latent_state_index_in_batch)):
                    if ix != -1:
                        latent_states.append(latent_state_batch_in_search_path[ix][iy])
                        temp_actions.append(last_actions[count])
                    else:
                        no_inference_lst.append(iy)
                    if ix == 0 and last_actions[count] == true_action_list[count]:
                        reuse_lst.append(count)

                length = len(temp_actions)
                # print(f"temp actions are {temp_actions}, the length is {len(temp_actions)}, the length of states is {len(latent_states)}")
                latent_states = torch.from_numpy(np.asarray(latent_states)).to(self._cfg.device).float()
                # .long() is only for discrete action
                # 需要改变last_actions使其只包含需要推断的节点对应的动作！！！！！！！！！！！！！
                # 在batch_traverse时就不将非推理节点对应的动作加入last_action的列表！！！！！！！！！！！！！！！！！！！
                temp_actions = torch.from_numpy(np.asarray(temp_actions)).to(self._cfg.device).long()
                """
                MCTS stage 2: Expansion
                    At the final time-step l of the simulation, the next_latent_state and reward/value_prefix are computed by the dynamics function.
                    Then we calculate the policy_logits and value for the leaf node (next_latent_state) by the prediction function. (aka. evaluation)
                MCTS stage 3: Backup
                    At the end of the simulation, the statistics along the trajectory are updated.
                """
                #这边或许可以选择只对需要进入次态的节点进行推断！！！！！！！！！！！！！！！！！！！！！！！
                #即latent states的个数不再等于batch_size!!!!!!!!!!!!!!!!!!!!!!!!!!!!!!!!!!!!!!!!
                # 在for ix iy这个环节如果ix=-1则iy存储的是相应的batch_size序号，加入一个lst中，记录所有不用展开的node(即已知arm)
                if length != 0:
                    network_output = model.recurrent_inference(latent_states, temp_actions)

                    network_output.latent_state = to_detach_cpu_numpy(network_output.latent_state)
                    network_output.policy_logits = to_detach_cpu_numpy(network_output.policy_logits)
                    network_output.value = to_detach_cpu_numpy(self.inverse_scalar_transform_handle(network_output.value))
                    network_output.reward = to_detach_cpu_numpy(self.inverse_scalar_transform_handle(network_output.reward))

                    latent_state_batch_in_search_path.append(network_output.latent_state)
                    # tolist() is to be compatible with cpp datatype.
                    reward_batch = network_output.reward.reshape(-1).tolist()
                    # 需要将可复用位置的value换成reuse value!!!!!!!!!!!!!!!!!!!!!!!!!!!!!!!
                    value_batch = network_output.value.reshape(-1).tolist()
                    policy_logits_batch = network_output.policy_logits.tolist()
                else:
                    # breakpoint()
                    # print(latent_states.shape)
                    latent_state_batch_in_search_path.append([])
                    # tolist() is to be compatible with cpp datatype.
                    reward_batch = []
                    # 需要将可复用位置的value换成reuse value!!!!!!!!!!!!!!!!!!!!!!!!!!!!!!!
                    value_batch = []
                    policy_logits_batch = []

                # In ``batch_backpropagate()``, we first expand the leaf node using ``the policy_logits`` and
                # ``reward`` predicted by the model, then perform backpropagation along the search path to update the
                # statistics.

                # NOTE: simulation_index + 1 is very important, which is the depth of the current leaf node.
                current_latent_state_index = simulation_index + 1
                # 现在reward_batch等的size都是缩减过的，但是在需要推断的节点中保持了先后顺序！！！！！！！！！！！！！！！！！！！！！！！
                # 将
                # if no_inference_lst == []:
                #     no_inference_lst = [-1,-1, -1, -1, -1]
                # print(f"the reuse value lst is {reuse_value_list}")
                # 补空，防止c代码中访问到长度以外的元素导致程序崩溃！！！！！！！！！！！！！！！！！！！！
                no_inference_lst.append(-1)
                reuse_lst.append(-1)
                # print(f"the no inference lst is {no_inference_lst}")
                # print(f"the reuse lst is {reuse_lst}")
                tree_muzero.batch_backpropagate_with_reuse(
                    current_latent_state_index, discount_factor, reward_batch, value_batch, policy_logits_batch,
                    min_max_stats_lst, results, virtual_to_play_batch, no_inference_lst, reuse_lst, reuse_value_list
                )
                infer_sum += length
            average_infer = infer_sum/self._cfg.num_simulations
        return length, average_infer
=======
>>>>>>> 76895026

class GumbelMuZeroMCTSCtree(object):
    """
    Overview:
        The C++ implementation of MCTS (batch format) for  Gumbel MuZero.  \
        It completes the ``roots``and ``search`` methods by calling functions in module ``ctree_gumbel_muzero``, \
        which are implemented in C++.
    Interfaces:
        ``__init__``, ``roots``, ``search``
    
    ..note::
        The benefit of searching for a batch of nodes at the same time is that \
        it can be parallelized during model inference, thus saving time.
    """
    config = dict(
        # (int) The max limitation of simluation times during the simulation.
        num_simulations=50,
        # (float) The alpha value used in the Dirichlet distribution for exploration at the root node of the search tree.
        root_dirichlet_alpha=0.3,
        # (float) The noise weight at the root node of the search tree.
        root_noise_weight=0.25,
        # (float) The maximum change in value allowed during the backup step of the search tree update.
        value_delta_max=0.01,
    )

    @classmethod
    def default_config(cls: type) -> EasyDict:
        """
        Overview:
            A class method that returns a default configuration in the form of an EasyDict object.
        Returns:
            - cfg (:obj:`EasyDict`): The dict of the default configuration.
        """
        # Create a deep copy of the `config` attribute of the class.
        cfg = EasyDict(copy.deepcopy(cls.config))
        # Add a new attribute `cfg_type` to the `cfg` object.
        cfg.cfg_type = cls.__name__ + 'Dict'
        return cfg

    def __init__(self, cfg: EasyDict = None) -> None:
        """
        Overview:
            Use the default configuration mechanism. If a user passes in a cfg with a key that matches an existing key \
            in the default configuration, the user-provided value will override the default configuration. Otherwise, \
            the default configuration will be used.
        Arguments:
            - cfg (:obj:`EasyDict`): The configuration passed in by the user.
        """
        # Get the default configuration.
        default_config = self.default_config()
        # Update the default configuration with the values provided by the user in ``cfg``.
        default_config.update(cfg)
        self._cfg = default_config
        self.inverse_scalar_transform_handle = InverseScalarTransform(
            self._cfg.model.support_scale, self._cfg.device, self._cfg.model.categorical_distribution
        )
    
    @classmethod
    def roots(cls: int, active_collect_env_num: int, legal_actions: List[Any]) -> "gmz_ctree":
        """
        Overview:
            Initializes a batch of roots to search parallelly later.
        Arguments:
            - root_num (:obj:`int`): the number of the roots in a batch.
            - legal_action_list (:obj:`List[Any]`): the vector of the legal actions for the roots.
        
        ..note::
            The initialization is achieved by the ``Roots`` class from the ``ctree_gumbel_muzero`` module.
        """
        return tree_gumbel_muzero.Roots(active_collect_env_num, legal_actions)

    def search(self, roots: Any, model: torch.nn.Module, latent_state_roots: List[Any], to_play_batch: Union[int,
                                                                                                          List[Any]]
    ) -> None:
        """
        Overview:
            Do MCTS for a batch of roots. Parallel in model inference. \
            Use C++ to implement the tree search.
        Arguments:
            - roots (:obj:`Any`): a batch of expanded root nodes.
            - latent_state_roots (:obj:`list`): the hidden states of the roots.
            - model (:obj:`torch.nn.Module`): The model used for inference.
            - to_play (:obj:`list`): the to_play list used in in self-play-mode board games.
        
        .. note::
            The core functions ``batch_traverse`` and ``batch_backpropagate`` are implemented in C++.
        """
        with torch.no_grad():
            model.eval()

            # preparation some constant
            batch_size = roots.num
            device = self._cfg.device
            discount_factor = self._cfg.discount_factor
            # the data storage of hidden states: storing the states of all the tree nodes
            latent_state_batch_in_search_path = [latent_state_roots]

            # minimax value storage
            min_max_stats_lst = tree_gumbel_muzero.MinMaxStatsList(batch_size)
            min_max_stats_lst.set_delta(self._cfg.value_delta_max)

            for simulation_index in range(self._cfg.num_simulations):
                # In each simulation, we expanded a new node, so in one search, we have ``num_simulations`` num of nodes at most.

                latent_states = []

                # prepare a result wrapper to transport results between python and c++ parts
                results = tree_gumbel_muzero.ResultsWrapper(num=batch_size)

                # traverse to select actions for each root
                # hidden_state_index_x_lst: the first index of leaf node states in hidden_state_pool
                # hidden_state_index_y_lst: the second index of leaf node states in hidden_state_pool
                # the hidden state of the leaf node is hidden_state_pool[x, y]; value prefix states are the same
                """
                MCTS stage 1: Selection
                    Each simulation starts from the internal root state s0, and finishes when the simulation reaches a leaf node s_l.
                    In gumbel muzero, the action at the root node is selected using the Sequential Halving algorithm, while the action 
                    at the interier node is selected based on the completion of the action values.
                """
                if self._cfg.env_type == 'not_board_games':
                    latent_state_index_in_search_path, latent_state_index_in_batch, last_actions, virtual_to_play_batch = tree_gumbel_muzero.batch_traverse(
                        roots, self._cfg.num_simulations, self._cfg.max_num_considered_actions, discount_factor, results, to_play_batch
                    )
                else:
                    # the ``to_play_batch`` is only used in board games, here we need to deepcopy it to avoid changing the original data.
                    latent_state_index_in_search_path, latent_state_index_in_batch, last_actions, virtual_to_play_batch = tree_gumbel_muzero.batch_traverse(
                        roots, self._cfg.num_simulations, self._cfg.max_num_considered_actions, discount_factor, results, copy.deepcopy(to_play_batch)
                    )

                # obtain the states for leaf nodes
                for ix, iy in zip(latent_state_index_in_search_path, latent_state_index_in_batch):
                    latent_states.append(latent_state_batch_in_search_path[ix][iy])

                latent_states = torch.from_numpy(np.asarray(latent_states)).to(device)
                # .long() is only for discrete action
                last_actions = torch.from_numpy(np.asarray(last_actions)).to(device).unsqueeze(1).long()
                """
                MCTS stage 2: Expansion
                    At the final time-step l of the simulation, the next_latent_state and reward/value_prefix are computed by the dynamics function.
                    Then we calculate the policy_logits and value for the leaf node (next_latent_state) by the prediction function. (aka. evaluation)
                MCTS stage 3: Backup
                    At the end of the simulation, the statistics along the trajectory are updated.
                """
                network_output = model.recurrent_inference(latent_states, last_actions)

                network_output.latent_state = to_detach_cpu_numpy(network_output.latent_state)
                network_output.policy_logits = to_detach_cpu_numpy(network_output.policy_logits)
                network_output.value = to_detach_cpu_numpy(self.inverse_scalar_transform_handle(network_output.value))
                network_output.reward = to_detach_cpu_numpy(self.inverse_scalar_transform_handle(network_output.reward))

                latent_state_batch_in_search_path.append(network_output.latent_state)
                # tolist() is to be compatible with cpp datatype.
                reward_batch = network_output.reward.reshape(-1).tolist()
                value_batch = network_output.value.reshape(-1).tolist()
                policy_logits_batch = network_output.policy_logits.tolist()

                # In ``batch_backpropagate()``, we first expand the leaf node using ``the policy_logits`` and
                # ``reward`` predicted by the model, then perform backpropagation along the search path to update the
                # statistics.

                # NOTE: simulation_index + 1 is very important, which is the depth of the current leaf node.
                current_latent_state_index = simulation_index + 1

                # backpropagation along the search path to update the attributes
                tree_gumbel_muzero.batch_back_propagate(
                    current_latent_state_index, discount_factor, reward_batch, value_batch, policy_logits_batch,
                    min_max_stats_lst, results, virtual_to_play_batch
                )<|MERGE_RESOLUTION|>--- conflicted
+++ resolved
@@ -116,14 +116,6 @@
             pb_c_base, pb_c_init, discount_factor = self._cfg.pb_c_base, self._cfg.pb_c_init, self._cfg.discount_factor
             # the data storage of latent states: storing the latent state of all the nodes in the search.
             latent_state_batch_in_search_path = [latent_state_roots]
-<<<<<<< HEAD
-            # the data storage of value prefix hidden states in LSTM
-            # print(f"reward_hidden_state_roots[0]={reward_hidden_state_roots[0]}")
-            # print(f"reward_hidden_state_roots[1]={reward_hidden_state_roots[1]}")
-            reward_hidden_state_c_batch = [reward_hidden_state_roots[0]]
-            reward_hidden_state_h_batch = [reward_hidden_state_roots[1]]
-=======
->>>>>>> 76895026
 
             # minimax value storage
             min_max_stats_lst = tree_muzero.MinMaxStatsList(batch_size)
@@ -194,6 +186,345 @@
                 tree_muzero.batch_backpropagate(
                     current_latent_state_index, discount_factor, reward_batch, value_batch, policy_logits_batch,
                     min_max_stats_lst, results, virtual_to_play_batch
+                )
+    
+    def search_with_reuse(
+            self,
+            roots: Any,
+            model: torch.nn.Module,
+            latent_state_roots: List[Any],
+            to_play_batch: Union[int, List[Any]],
+            true_action_list = None,
+            reuse_value_list = None
+    ) -> None:
+        """
+        Overview:
+            Do MCTS for the roots (a batch of root nodes in parallel). Parallel in model inference.
+            Use the cpp ctree.
+        Arguments:
+            - roots (:obj:`Any`): a batch of expanded root nodes
+            - latent_state_roots (:obj:`list`): the hidden states of the roots
+            - to_play_batch (:obj:`list`): the to_play_batch list used in in self-play-mode board games
+        """
+        with torch.no_grad():
+            model.eval()
+
+            # preparation some constant
+            batch_size = roots.num
+            pb_c_base, pb_c_init, discount_factor = self._cfg.pb_c_base, self._cfg.pb_c_init, self._cfg.discount_factor
+            # the data storage of latent states: storing the latent state of all the nodes in the search.
+            latent_state_batch_in_search_path = [latent_state_roots]
+
+            # minimax value storage
+            min_max_stats_lst = tree_muzero.MinMaxStatsList(batch_size)
+            min_max_stats_lst.set_delta(self._cfg.value_delta_max)
+
+            infer_sum = 0
+
+            for simulation_index in range(self._cfg.num_simulations):
+                # In each simulation, we expanded a new node, so in one search, we have ``num_simulations`` num of nodes at most.
+
+                latent_states = []
+                # 用于记录所有需要推断的节点对应的action!!!!!!!!!!!!!!!!!!!!!!!!!!!!!!!!!!!!!!!!!!!!!!!!!!!!!!!!!!
+                temp_actions = []
+                no_inference_lst = []
+                reuse_lst = []
+
+                # prepare a result wrapper to transport results between python and c++ parts
+                results = tree_muzero.ResultsWrapper(num=batch_size)
+
+                # latent_state_index_in_search_path: the first index of leaf node states in latent_state_batch_in_search_path, i.e. is current_latent_state_index in one the search.
+                # latent_state_index_in_batch: the second index of leaf node states in latent_state_batch_in_search_path, i.e. the index in the batch, whose maximum is ``batch_size``.
+                # e.g. the latent state of the leaf node in (x, y) is latent_state_batch_in_search_path[x, y], where x is current_latent_state_index, y is batch_index.
+                # The index of value prefix hidden state of the leaf node are in the same manner.
+                """
+                MCTS stage 1: Selection
+                    Each simulation starts from the internal root state s0, and finishes when the simulation reaches a leaf node s_l.
+                """
+                latent_state_index_in_search_path, latent_state_index_in_batch, last_actions, virtual_to_play_batch = tree_muzero.batch_traverse_with_reuse(
+                    roots, pb_c_base, pb_c_init, discount_factor, min_max_stats_lst, results,
+                    copy.deepcopy(to_play_batch), true_action_list, reuse_value_list
+                )
+
+                # obtain the latent state for leaf node
+                for count, (ix, iy) in enumerate(zip(latent_state_index_in_search_path, latent_state_index_in_batch)):
+                    if ix != -1:
+                        latent_states.append(latent_state_batch_in_search_path[ix][iy])
+                        temp_actions.append(last_actions[count])
+                    else:
+                        no_inference_lst.append(iy)
+                    if ix == 0 and last_actions[count] == true_action_list[count]:
+                        reuse_lst.append(count)
+
+                length = len(temp_actions)
+                # print(f"temp actions are {temp_actions}, the length is {len(temp_actions)}, the length of states is {len(latent_states)}")
+                latent_states = torch.from_numpy(np.asarray(latent_states)).to(self._cfg.device).float()
+                # .long() is only for discrete action
+                # 需要改变last_actions使其只包含需要推断的节点对应的动作！！！！！！！！！！！！！
+                # 在batch_traverse时就不将非推理节点对应的动作加入last_action的列表！！！！！！！！！！！！！！！！！！！
+                temp_actions = torch.from_numpy(np.asarray(temp_actions)).to(self._cfg.device).long()
+                """
+                MCTS stage 2: Expansion
+                    At the final time-step l of the simulation, the next_latent_state and reward/value_prefix are computed by the dynamics function.
+                    Then we calculate the policy_logits and value for the leaf node (next_latent_state) by the prediction function. (aka. evaluation)
+                MCTS stage 3: Backup
+                    At the end of the simulation, the statistics along the trajectory are updated.
+                """
+                #这边或许可以选择只对需要进入次态的节点进行推断！！！！！！！！！！！！！！！！！！！！！！！
+                #即latent states的个数不再等于batch_size!!!!!!!!!!!!!!!!!!!!!!!!!!!!!!!!!!!!!!!!
+                # 在for ix iy这个环节如果ix=-1则iy存储的是相应的batch_size序号，加入一个lst中，记录所有不用展开的node(即已知arm)
+                if length != 0:
+                    network_output = model.recurrent_inference(latent_states, temp_actions)
+
+                    network_output.latent_state = to_detach_cpu_numpy(network_output.latent_state)
+                    network_output.policy_logits = to_detach_cpu_numpy(network_output.policy_logits)
+                    network_output.value = to_detach_cpu_numpy(self.inverse_scalar_transform_handle(network_output.value))
+                    network_output.reward = to_detach_cpu_numpy(self.inverse_scalar_transform_handle(network_output.reward))
+
+                    latent_state_batch_in_search_path.append(network_output.latent_state)
+                    # tolist() is to be compatible with cpp datatype.
+                    reward_batch = network_output.reward.reshape(-1).tolist()
+                    # 需要将可复用位置的value换成reuse value!!!!!!!!!!!!!!!!!!!!!!!!!!!!!!!
+                    value_batch = network_output.value.reshape(-1).tolist()
+                    policy_logits_batch = network_output.policy_logits.tolist()
+                else:
+                    # breakpoint()
+                    # print(latent_states.shape)
+                    latent_state_batch_in_search_path.append([])
+                    # tolist() is to be compatible with cpp datatype.
+                    reward_batch = []
+                    # 需要将可复用位置的value换成reuse value!!!!!!!!!!!!!!!!!!!!!!!!!!!!!!!
+                    value_batch = []
+                    policy_logits_batch = []
+
+                # In ``batch_backpropagate()``, we first expand the leaf node using ``the policy_logits`` and
+                # ``reward`` predicted by the model, then perform backpropagation along the search path to update the
+                # statistics.
+
+                # NOTE: simulation_index + 1 is very important, which is the depth of the current leaf node.
+                current_latent_state_index = simulation_index + 1
+                # 现在reward_batch等的size都是缩减过的，但是在需要推断的节点中保持了先后顺序！！！！！！！！！！！！！！！！！！！！！！！
+                # 将
+                # if no_inference_lst == []:
+                #     no_inference_lst = [-1,-1, -1, -1, -1]
+                # print(f"the reuse value lst is {reuse_value_list}")
+                # 补空，防止c代码中访问到长度以外的元素导致程序崩溃！！！！！！！！！！！！！！！！！！！！
+                no_inference_lst.append(-1)
+                reuse_lst.append(-1)
+                # print(f"the no inference lst is {no_inference_lst}")
+                # print(f"the reuse lst is {reuse_lst}")
+                tree_muzero.batch_backpropagate_with_reuse(
+                    current_latent_state_index, discount_factor, reward_batch, value_batch, policy_logits_batch,
+                    min_max_stats_lst, results, virtual_to_play_batch, no_inference_lst, reuse_lst, reuse_value_list
+                )
+                infer_sum += length
+            average_infer = infer_sum/self._cfg.num_simulations
+        return length, average_infer
+
+
+class EfficientZeroMCTSCtree(object):
+    """
+    Overview:
+        The C++ implementation of MCTS (batch format) for EfficientZero.  \
+        It completes the ``roots``and ``search`` methods by calling functions in module ``ctree_efficientzero``, \
+        which are implemented in C++.
+    Interfaces:
+        ``__init__``, ``roots``, ``search``
+    
+    ..note::
+        The benefit of searching for a batch of nodes at the same time is that \
+        it can be parallelized during model inference, thus saving time.
+    """
+
+    config = dict(
+        # (float) The alpha value used in the Dirichlet distribution for exploration at the root node of the search tree.
+        root_dirichlet_alpha=0.3,
+        # (float) The noise weight at the root node of the search tree.
+        root_noise_weight=0.25,
+        # (int) The base constant used in the PUCT formula for balancing exploration and exploitation during tree search.
+        pb_c_base=19652,
+        # (float) The initialization constant used in the PUCT formula for balancing exploration and exploitation during tree search.
+        pb_c_init=1.25,
+        # (float) The maximum change in value allowed during the backup step of the search tree update.
+        value_delta_max=0.01,
+    )
+
+    @classmethod
+    def default_config(cls: type) -> EasyDict:
+        """
+        Overview:
+            A class method that returns a default configuration in the form of an EasyDict object.
+        Returns:
+            - cfg (:obj:`EasyDict`): The dict of the default configuration.
+        """
+        # Create a deep copy of the `config` attribute of the class.
+        cfg = EasyDict(copy.deepcopy(cls.config))
+        # Add a new attribute `cfg_type` to the `cfg` object.
+        cfg.cfg_type = cls.__name__ + 'Dict'
+        return cfg
+
+    def __init__(self, cfg: EasyDict = None) -> None:
+        """
+        Overview:
+            Use the default configuration mechanism. If a user passes in a cfg with a key that matches an existing key
+            in the default configuration, the user-provided value will override the default configuration. Otherwise,
+            the default configuration will be used.
+        Arguments:
+            - cfg (:obj:`EasyDict`): The configuration passed in by the user.
+        """
+        # Get the default configuration.
+        default_config = self.default_config()
+        # Update the default configuration with the values provided by the user in ``cfg``.
+        default_config.update(cfg)
+        self._cfg = default_config
+        self.inverse_scalar_transform_handle = InverseScalarTransform(
+            self._cfg.model.support_scale, self._cfg.device, self._cfg.model.categorical_distribution
+        )
+
+    @classmethod
+    def roots(cls: int, active_collect_env_num: int, legal_actions: List[Any]) -> "ez_ctree.Roots":
+        """
+        Overview:
+            Initializes a batch of roots to search parallelly later.
+        Arguments:
+            - root_num (:obj:`int`): the number of the roots in a batch.
+            - legal_action_list (:obj:`List[Any]`): the vector of the legal actions for the roots.
+        
+        ..note::
+            The initialization is achieved by the ``Roots`` class from the ``ctree_efficientzero`` module.
+        """
+        return tree_efficientzero.Roots(active_collect_env_num, legal_actions)
+
+    def search(
+            self, roots: Any, model: torch.nn.Module, latent_state_roots: List[Any],
+            reward_hidden_state_roots: List[Any], to_play_batch: Union[int, List[Any]]
+    ) -> None:
+        """
+        Overview:
+            Do MCTS for a batch of roots. Parallel in model inference. \
+            Use C++ to implement the tree search.
+        Arguments:
+            - roots (:obj:`Any`): a batch of expanded root nodes.
+            - latent_state_roots (:obj:`list`): the hidden states of the roots.
+            - reward_hidden_state_roots (:obj:`list`): the value prefix hidden states in LSTM of the roots.
+            - model (:obj:`torch.nn.Module`): The model used for inference.
+            - to_play (:obj:`list`): the to_play list used in in self-play-mode board games.
+        
+        .. note::
+            The core functions ``batch_traverse`` and ``batch_backpropagate`` are implemented in C++.
+        """
+        with torch.no_grad():
+            model.eval()
+
+            # preparation some constant
+            batch_size = roots.num
+            pb_c_base, pb_c_init, discount_factor = self._cfg.pb_c_base, self._cfg.pb_c_init, self._cfg.discount_factor
+
+            # the data storage of latent states: storing the latent state of all the nodes in one search.
+            latent_state_batch_in_search_path = [latent_state_roots]
+            # the data storage of value prefix hidden states in LSTM
+            # print(f"reward_hidden_state_roots[0]={reward_hidden_state_roots[0]}")
+            # print(f"reward_hidden_state_roots[1]={reward_hidden_state_roots[1]}")
+            reward_hidden_state_c_batch = [reward_hidden_state_roots[0]]
+            reward_hidden_state_h_batch = [reward_hidden_state_roots[1]]
+
+            # minimax value storage
+            min_max_stats_lst = tree_efficientzero.MinMaxStatsList(batch_size)
+            min_max_stats_lst.set_delta(self._cfg.value_delta_max)
+
+            for simulation_index in range(self._cfg.num_simulations):
+                # In each simulation, we expanded a new node, so in one search, we have ``num_simulations`` num of nodes at most.
+
+                latent_states = []
+                hidden_states_c_reward = []
+                hidden_states_h_reward = []
+
+                # prepare a result wrapper to transport results between python and c++ parts
+                results = tree_efficientzero.ResultsWrapper(num=batch_size)
+
+                # latent_state_index_in_search_path: the first index of leaf node states in latent_state_batch_in_search_path, i.e. is current_latent_state_index in one the search.
+                # latent_state_index_in_batch: the second index of leaf node states in latent_state_batch_in_search_path, i.e. the index in the batch, whose maximum is ``batch_size``.
+                # e.g. the latent state of the leaf node in (x, y) is latent_state_batch_in_search_path[x, y], where x is current_latent_state_index, y is batch_index.
+                # The index of value prefix hidden state of the leaf node is in the same manner.
+                """
+                MCTS stage 1: Selection
+                    Each simulation starts from the internal root state s0, and finishes when the simulation reaches a leaf node s_l.
+                """
+                if self._cfg.env_type == 'not_board_games':
+                    latent_state_index_in_search_path, latent_state_index_in_batch, last_actions, virtual_to_play_batch = tree_efficientzero.batch_traverse(
+                        roots, pb_c_base, pb_c_init, discount_factor, min_max_stats_lst, results,
+                        to_play_batch
+                    )
+                else:
+                    # the ``to_play_batch`` is only used in board games, here we need to deepcopy it to avoid changing the original data.
+                    latent_state_index_in_search_path, latent_state_index_in_batch, last_actions, virtual_to_play_batch = tree_efficientzero.batch_traverse(
+                        roots, pb_c_base, pb_c_init, discount_factor, min_max_stats_lst, results,
+                        copy.deepcopy(to_play_batch)
+                    )
+                # obtain the search horizon for leaf nodes
+                search_lens = results.get_search_len()
+
+                # obtain the latent state for leaf node
+                for ix, iy in zip(latent_state_index_in_search_path, latent_state_index_in_batch):
+                    latent_states.append(latent_state_batch_in_search_path[ix][iy])
+                    hidden_states_c_reward.append(reward_hidden_state_c_batch[ix][0][iy])
+                    hidden_states_h_reward.append(reward_hidden_state_h_batch[ix][0][iy])
+
+                latent_states = torch.from_numpy(np.asarray(latent_states)).to(self._cfg.device)
+                hidden_states_c_reward = torch.from_numpy(np.asarray(hidden_states_c_reward)).to(self._cfg.device
+                                                                                                 ).unsqueeze(0)
+                hidden_states_h_reward = torch.from_numpy(np.asarray(hidden_states_h_reward)).to(self._cfg.device
+                                                                                                 ).unsqueeze(0)
+                # .long() is only for discrete action
+                last_actions = torch.from_numpy(np.asarray(last_actions)).to(self._cfg.device).long()
+                """
+                MCTS stage 2: Expansion
+                    At the final time-step l of the simulation, the next_latent_state and reward/value_prefix are computed by the dynamics function.
+                    Then we calculate the policy_logits and value for the leaf node (next_latent_state) by the prediction function. (aka. evaluation)
+                MCTS stage 3: Backup
+                    At the end of the simulation, the statistics along the trajectory are updated.
+                """
+                network_output = model.recurrent_inference(
+                    latent_states, (hidden_states_c_reward, hidden_states_h_reward), last_actions
+                )
+
+                network_output.latent_state = to_detach_cpu_numpy(network_output.latent_state)
+                network_output.policy_logits = to_detach_cpu_numpy(network_output.policy_logits)
+                network_output.value = to_detach_cpu_numpy(self.inverse_scalar_transform_handle(network_output.value))
+                network_output.value_prefix = to_detach_cpu_numpy(self.inverse_scalar_transform_handle(network_output.value_prefix))
+
+                network_output.reward_hidden_state = (
+                    network_output.reward_hidden_state[0].detach().cpu().numpy(),
+                    network_output.reward_hidden_state[1].detach().cpu().numpy()
+                )
+
+                latent_state_batch_in_search_path.append(network_output.latent_state)
+                # tolist() is to be compatible with cpp datatype.
+                value_prefix_batch = network_output.value_prefix.reshape(-1).tolist()
+                value_batch = network_output.value.reshape(-1).tolist()
+                policy_logits_batch = network_output.policy_logits.tolist()
+
+                reward_latent_state_batch = network_output.reward_hidden_state
+                # reset the hidden states in LSTM every ``lstm_horizon_len`` steps in one search.
+                # which enable the model only need to predict the value prefix in a range (e.g.: [s0,...,s5])
+                assert self._cfg.lstm_horizon_len > 0
+                reset_idx = (np.array(search_lens) % self._cfg.lstm_horizon_len == 0)
+                assert len(reset_idx) == batch_size
+                reward_latent_state_batch[0][:, reset_idx, :] = 0
+                reward_latent_state_batch[1][:, reset_idx, :] = 0
+                is_reset_list = reset_idx.astype(np.int32).tolist()
+                reward_hidden_state_c_batch.append(reward_latent_state_batch[0])
+                reward_hidden_state_h_batch.append(reward_latent_state_batch[1])
+
+                # In ``batch_backpropagate()``, we first expand the leaf node using ``the policy_logits`` and
+                # ``reward`` predicted by the model, then perform backpropagation along the search path to update the
+                # statistics.
+
+                # NOTE: simulation_index + 1 is very important, which is the depth of the current leaf node.
+                current_latent_state_index = simulation_index + 1
+                tree_efficientzero.batch_backpropagate(
+                    current_latent_state_index, discount_factor, value_prefix_batch, value_batch, policy_logits_batch,
+                    min_max_stats_lst, results, is_reset_list, virtual_to_play_batch
                 )
 
     def search_with_reuse(
@@ -353,347 +684,6 @@
             average_infer = infer_sum/self._cfg.num_simulations
         return length, average_infer
 
-
-class EfficientZeroMCTSCtree(object):
-    """
-    Overview:
-        The C++ implementation of MCTS (batch format) for EfficientZero.  \
-        It completes the ``roots``and ``search`` methods by calling functions in module ``ctree_efficientzero``, \
-        which are implemented in C++.
-    Interfaces:
-        ``__init__``, ``roots``, ``search``
-    
-    ..note::
-        The benefit of searching for a batch of nodes at the same time is that \
-        it can be parallelized during model inference, thus saving time.
-    """
-
-    config = dict(
-        # (float) The alpha value used in the Dirichlet distribution for exploration at the root node of the search tree.
-        root_dirichlet_alpha=0.3,
-        # (float) The noise weight at the root node of the search tree.
-        root_noise_weight=0.25,
-        # (int) The base constant used in the PUCT formula for balancing exploration and exploitation during tree search.
-        pb_c_base=19652,
-        # (float) The initialization constant used in the PUCT formula for balancing exploration and exploitation during tree search.
-        pb_c_init=1.25,
-        # (float) The maximum change in value allowed during the backup step of the search tree update.
-        value_delta_max=0.01,
-    )
-
-    @classmethod
-    def default_config(cls: type) -> EasyDict:
-        """
-        Overview:
-            A class method that returns a default configuration in the form of an EasyDict object.
-        Returns:
-            - cfg (:obj:`EasyDict`): The dict of the default configuration.
-        """
-        # Create a deep copy of the `config` attribute of the class.
-        cfg = EasyDict(copy.deepcopy(cls.config))
-        # Add a new attribute `cfg_type` to the `cfg` object.
-        cfg.cfg_type = cls.__name__ + 'Dict'
-        return cfg
-
-    def __init__(self, cfg: EasyDict = None) -> None:
-        """
-        Overview:
-            Use the default configuration mechanism. If a user passes in a cfg with a key that matches an existing key
-            in the default configuration, the user-provided value will override the default configuration. Otherwise,
-            the default configuration will be used.
-        Arguments:
-            - cfg (:obj:`EasyDict`): The configuration passed in by the user.
-        """
-        # Get the default configuration.
-        default_config = self.default_config()
-        # Update the default configuration with the values provided by the user in ``cfg``.
-        default_config.update(cfg)
-        self._cfg = default_config
-        self.inverse_scalar_transform_handle = InverseScalarTransform(
-            self._cfg.model.support_scale, self._cfg.device, self._cfg.model.categorical_distribution
-        )
-
-    @classmethod
-    def roots(cls: int, active_collect_env_num: int, legal_actions: List[Any]) -> "ez_ctree.Roots":
-        """
-        Overview:
-            Initializes a batch of roots to search parallelly later.
-        Arguments:
-            - root_num (:obj:`int`): the number of the roots in a batch.
-            - legal_action_list (:obj:`List[Any]`): the vector of the legal actions for the roots.
-        
-        ..note::
-            The initialization is achieved by the ``Roots`` class from the ``ctree_efficientzero`` module.
-        """
-        return tree_efficientzero.Roots(active_collect_env_num, legal_actions)
-
-    # @profile
-    def search(
-            self, roots: Any, model: torch.nn.Module, latent_state_roots: List[Any],
-            reward_hidden_state_roots: List[Any], to_play_batch: Union[int, List[Any]]
-    ) -> None:
-        """
-        Overview:
-            Do MCTS for a batch of roots. Parallel in model inference. \
-            Use C++ to implement the tree search.
-        Arguments:
-            - roots (:obj:`Any`): a batch of expanded root nodes.
-            - latent_state_roots (:obj:`list`): the hidden states of the roots.
-            - reward_hidden_state_roots (:obj:`list`): the value prefix hidden states in LSTM of the roots.
-            - model (:obj:`torch.nn.Module`): The model used for inference.
-            - to_play (:obj:`list`): the to_play list used in in self-play-mode board games.
-        
-        .. note::
-            The core functions ``batch_traverse`` and ``batch_backpropagate`` are implemented in C++.
-        """
-        with torch.no_grad():
-            model.eval()
-
-            # preparation some constant
-            batch_size = roots.num
-            pb_c_base, pb_c_init, discount_factor = self._cfg.pb_c_base, self._cfg.pb_c_init, self._cfg.discount_factor
-
-            # the data storage of latent states: storing the latent state of all the nodes in one search.
-            latent_state_batch_in_search_path = [latent_state_roots]
-            # the data storage of value prefix hidden states in LSTM
-            reward_hidden_state_c_batch = [reward_hidden_state_roots[0]]
-            reward_hidden_state_h_batch = [reward_hidden_state_roots[1]]
-
-            # minimax value storage
-            min_max_stats_lst = tree_efficientzero.MinMaxStatsList(batch_size)
-            min_max_stats_lst.set_delta(self._cfg.value_delta_max)
-
-            for simulation_index in range(self._cfg.num_simulations):
-                # In each simulation, we expanded a new node, so in one search, we have ``num_simulations`` num of nodes at most.
-
-                latent_states = []
-                hidden_states_c_reward = []
-                hidden_states_h_reward = []
-
-                # prepare a result wrapper to transport results between python and c++ parts
-                results = tree_efficientzero.ResultsWrapper(num=batch_size)
-
-                # latent_state_index_in_search_path: the first index of leaf node states in latent_state_batch_in_search_path, i.e. is current_latent_state_index in one the search.
-                # latent_state_index_in_batch: the second index of leaf node states in latent_state_batch_in_search_path, i.e. the index in the batch, whose maximum is ``batch_size``.
-                # e.g. the latent state of the leaf node in (x, y) is latent_state_batch_in_search_path[x, y], where x is current_latent_state_index, y is batch_index.
-                # The index of value prefix hidden state of the leaf node is in the same manner.
-                """
-                MCTS stage 1: Selection
-                    Each simulation starts from the internal root state s0, and finishes when the simulation reaches a leaf node s_l.
-                """
-                if self._cfg.env_type == 'not_board_games':
-                    latent_state_index_in_search_path, latent_state_index_in_batch, last_actions, virtual_to_play_batch = tree_efficientzero.batch_traverse(
-                        roots, pb_c_base, pb_c_init, discount_factor, min_max_stats_lst, results,
-                        to_play_batch
-                    )
-                else:
-                    # the ``to_play_batch`` is only used in board games, here we need to deepcopy it to avoid changing the original data.
-                    latent_state_index_in_search_path, latent_state_index_in_batch, last_actions, virtual_to_play_batch = tree_efficientzero.batch_traverse(
-                        roots, pb_c_base, pb_c_init, discount_factor, min_max_stats_lst, results,
-                        copy.deepcopy(to_play_batch)
-                    )
-                # obtain the search horizon for leaf nodes
-                search_lens = results.get_search_len()
-
-                # obtain the latent state for leaf node
-                for ix, iy in zip(latent_state_index_in_search_path, latent_state_index_in_batch):
-                    latent_states.append(latent_state_batch_in_search_path[ix][iy])
-                    hidden_states_c_reward.append(reward_hidden_state_c_batch[ix][0][iy])
-                    hidden_states_h_reward.append(reward_hidden_state_h_batch[ix][0][iy])
-
-                latent_states = torch.from_numpy(np.asarray(latent_states)).to(self._cfg.device)
-                hidden_states_c_reward = torch.from_numpy(np.asarray(hidden_states_c_reward)).to(self._cfg.device
-                                                                                                 ).unsqueeze(0)
-                hidden_states_h_reward = torch.from_numpy(np.asarray(hidden_states_h_reward)).to(self._cfg.device
-                                                                                                 ).unsqueeze(0)
-                # .long() is only for discrete action
-                last_actions = torch.from_numpy(np.asarray(last_actions)).to(self._cfg.device).long()
-                """
-                MCTS stage 2: Expansion
-                    At the final time-step l of the simulation, the next_latent_state and reward/value_prefix are computed by the dynamics function.
-                    Then we calculate the policy_logits and value for the leaf node (next_latent_state) by the prediction function. (aka. evaluation)
-                MCTS stage 3: Backup
-                    At the end of the simulation, the statistics along the trajectory are updated.
-                """
-                network_output = model.recurrent_inference(
-                    latent_states, (hidden_states_c_reward, hidden_states_h_reward), last_actions
-                )
-
-                network_output.latent_state = to_detach_cpu_numpy(network_output.latent_state)
-                network_output.policy_logits = to_detach_cpu_numpy(network_output.policy_logits)
-                network_output.value = to_detach_cpu_numpy(self.inverse_scalar_transform_handle(network_output.value))
-                network_output.value_prefix = to_detach_cpu_numpy(self.inverse_scalar_transform_handle(network_output.value_prefix))
-
-                network_output.reward_hidden_state = (
-                    network_output.reward_hidden_state[0].detach().cpu().numpy(),
-                    network_output.reward_hidden_state[1].detach().cpu().numpy()
-                )
-
-                latent_state_batch_in_search_path.append(network_output.latent_state)
-                # tolist() is to be compatible with cpp datatype.
-                value_prefix_batch = network_output.value_prefix.reshape(-1).tolist()
-                value_batch = network_output.value.reshape(-1).tolist()
-                policy_logits_batch = network_output.policy_logits.tolist()
-
-                reward_latent_state_batch = network_output.reward_hidden_state
-                # reset the hidden states in LSTM every ``lstm_horizon_len`` steps in one search.
-                # which enable the model only need to predict the value prefix in a range (e.g.: [s0,...,s5])
-                assert self._cfg.lstm_horizon_len > 0
-                reset_idx = (np.array(search_lens) % self._cfg.lstm_horizon_len == 0)
-                assert len(reset_idx) == batch_size
-                reward_latent_state_batch[0][:, reset_idx, :] = 0
-                reward_latent_state_batch[1][:, reset_idx, :] = 0
-                is_reset_list = reset_idx.astype(np.int32).tolist()
-                reward_hidden_state_c_batch.append(reward_latent_state_batch[0])
-                reward_hidden_state_h_batch.append(reward_latent_state_batch[1])
-
-                # In ``batch_backpropagate()``, we first expand the leaf node using ``the policy_logits`` and
-                # ``reward`` predicted by the model, then perform backpropagation along the search path to update the
-                # statistics.
-
-                # NOTE: simulation_index + 1 is very important, which is the depth of the current leaf node.
-                current_latent_state_index = simulation_index + 1
-                tree_efficientzero.batch_backpropagate(
-                    current_latent_state_index, discount_factor, value_prefix_batch, value_batch, policy_logits_batch,
-                    min_max_stats_lst, results, is_reset_list, virtual_to_play_batch
-                )
-
-<<<<<<< HEAD
-    # @profile
-    def search_with_reuse(
-            self,
-            roots: Any,
-            model: torch.nn.Module,
-            latent_state_roots: List[Any],
-            to_play_batch: Union[int, List[Any]],
-            true_action_list = None,
-            reuse_value_list = None
-    ) -> None:
-        """
-        Overview:
-            Do MCTS for the roots (a batch of root nodes in parallel). Parallel in model inference.
-            Use the cpp ctree.
-        Arguments:
-            - roots (:obj:`Any`): a batch of expanded root nodes
-            - latent_state_roots (:obj:`list`): the hidden states of the roots
-            - to_play_batch (:obj:`list`): the to_play_batch list used in in self-play-mode board games
-        """
-        with torch.no_grad():
-            model.eval()
-
-            # preparation some constant
-            batch_size = roots.num
-            pb_c_base, pb_c_init, discount_factor = self._cfg.pb_c_base, self._cfg.pb_c_init, self._cfg.discount_factor
-            # the data storage of latent states: storing the latent state of all the nodes in the search.
-            latent_state_batch_in_search_path = [latent_state_roots]
-
-            # minimax value storage
-            min_max_stats_lst = tree_muzero.MinMaxStatsList(batch_size)
-            min_max_stats_lst.set_delta(self._cfg.value_delta_max)
-
-            infer_sum = 0
-
-            for simulation_index in range(self._cfg.num_simulations):
-                # In each simulation, we expanded a new node, so in one search, we have ``num_simulations`` num of nodes at most.
-
-                latent_states = []
-                # 用于记录所有需要推断的节点对应的action!!!!!!!!!!!!!!!!!!!!!!!!!!!!!!!!!!!!!!!!!!!!!!!!!!!!!!!!!!
-                temp_actions = []
-                no_inference_lst = []
-                reuse_lst = []
-
-                # prepare a result wrapper to transport results between python and c++ parts
-                results = tree_muzero.ResultsWrapper(num=batch_size)
-
-                # latent_state_index_in_search_path: the first index of leaf node states in latent_state_batch_in_search_path, i.e. is current_latent_state_index in one the search.
-                # latent_state_index_in_batch: the second index of leaf node states in latent_state_batch_in_search_path, i.e. the index in the batch, whose maximum is ``batch_size``.
-                # e.g. the latent state of the leaf node in (x, y) is latent_state_batch_in_search_path[x, y], where x is current_latent_state_index, y is batch_index.
-                # The index of value prefix hidden state of the leaf node are in the same manner.
-                """
-                MCTS stage 1: Selection
-                    Each simulation starts from the internal root state s0, and finishes when the simulation reaches a leaf node s_l.
-                """
-                latent_state_index_in_search_path, latent_state_index_in_batch, last_actions, virtual_to_play_batch = tree_muzero.batch_traverse_with_reuse(
-                    roots, pb_c_base, pb_c_init, discount_factor, min_max_stats_lst, results,
-                    copy.deepcopy(to_play_batch), true_action_list, reuse_value_list
-                )
-
-                # obtain the latent state for leaf node
-                for count, (ix, iy) in enumerate(zip(latent_state_index_in_search_path, latent_state_index_in_batch)):
-                    if ix != -1:
-                        latent_states.append(latent_state_batch_in_search_path[ix][iy])
-                        temp_actions.append(last_actions[count])
-                    else:
-                        no_inference_lst.append(iy)
-                    if ix == 0 and last_actions[count] == true_action_list[count]:
-                        reuse_lst.append(count)
-
-                length = len(temp_actions)
-                # print(f"temp actions are {temp_actions}, the length is {len(temp_actions)}, the length of states is {len(latent_states)}")
-                latent_states = torch.from_numpy(np.asarray(latent_states)).to(self._cfg.device).float()
-                # .long() is only for discrete action
-                # 需要改变last_actions使其只包含需要推断的节点对应的动作！！！！！！！！！！！！！
-                # 在batch_traverse时就不将非推理节点对应的动作加入last_action的列表！！！！！！！！！！！！！！！！！！！
-                temp_actions = torch.from_numpy(np.asarray(temp_actions)).to(self._cfg.device).long()
-                """
-                MCTS stage 2: Expansion
-                    At the final time-step l of the simulation, the next_latent_state and reward/value_prefix are computed by the dynamics function.
-                    Then we calculate the policy_logits and value for the leaf node (next_latent_state) by the prediction function. (aka. evaluation)
-                MCTS stage 3: Backup
-                    At the end of the simulation, the statistics along the trajectory are updated.
-                """
-                #这边或许可以选择只对需要进入次态的节点进行推断！！！！！！！！！！！！！！！！！！！！！！！
-                #即latent states的个数不再等于batch_size!!!!!!!!!!!!!!!!!!!!!!!!!!!!!!!!!!!!!!!!
-                # 在for ix iy这个环节如果ix=-1则iy存储的是相应的batch_size序号，加入一个lst中，记录所有不用展开的node(即已知arm)
-                if length != 0:
-                    network_output = model.recurrent_inference(latent_states, temp_actions)
-
-                    network_output.latent_state = to_detach_cpu_numpy(network_output.latent_state)
-                    network_output.policy_logits = to_detach_cpu_numpy(network_output.policy_logits)
-                    network_output.value = to_detach_cpu_numpy(self.inverse_scalar_transform_handle(network_output.value))
-                    network_output.reward = to_detach_cpu_numpy(self.inverse_scalar_transform_handle(network_output.reward))
-
-                    latent_state_batch_in_search_path.append(network_output.latent_state)
-                    # tolist() is to be compatible with cpp datatype.
-                    reward_batch = network_output.reward.reshape(-1).tolist()
-                    # 需要将可复用位置的value换成reuse value!!!!!!!!!!!!!!!!!!!!!!!!!!!!!!!
-                    value_batch = network_output.value.reshape(-1).tolist()
-                    policy_logits_batch = network_output.policy_logits.tolist()
-                else:
-                    # breakpoint()
-                    # print(latent_states.shape)
-                    latent_state_batch_in_search_path.append([])
-                    # tolist() is to be compatible with cpp datatype.
-                    reward_batch = []
-                    # 需要将可复用位置的value换成reuse value!!!!!!!!!!!!!!!!!!!!!!!!!!!!!!!
-                    value_batch = []
-                    policy_logits_batch = []
-
-                # In ``batch_backpropagate()``, we first expand the leaf node using ``the policy_logits`` and
-                # ``reward`` predicted by the model, then perform backpropagation along the search path to update the
-                # statistics.
-
-                # NOTE: simulation_index + 1 is very important, which is the depth of the current leaf node.
-                current_latent_state_index = simulation_index + 1
-                # 现在reward_batch等的size都是缩减过的，但是在需要推断的节点中保持了先后顺序！！！！！！！！！！！！！！！！！！！！！！！
-                # 将
-                # if no_inference_lst == []:
-                #     no_inference_lst = [-1,-1, -1, -1, -1]
-                # print(f"the reuse value lst is {reuse_value_list}")
-                # 补空，防止c代码中访问到长度以外的元素导致程序崩溃！！！！！！！！！！！！！！！！！！！！
-                no_inference_lst.append(-1)
-                reuse_lst.append(-1)
-                # print(f"the no inference lst is {no_inference_lst}")
-                # print(f"the reuse lst is {reuse_lst}")
-                tree_muzero.batch_backpropagate_with_reuse(
-                    current_latent_state_index, discount_factor, reward_batch, value_batch, policy_logits_batch,
-                    min_max_stats_lst, results, virtual_to_play_batch, no_inference_lst, reuse_lst, reuse_value_list
-                )
-                infer_sum += length
-            average_infer = infer_sum/self._cfg.num_simulations
-        return length, average_infer
-=======
->>>>>>> 76895026
 
 class GumbelMuZeroMCTSCtree(object):
     """
