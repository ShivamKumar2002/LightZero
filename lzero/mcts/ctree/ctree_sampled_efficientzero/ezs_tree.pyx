# distutils:language=c++
# cython:language_level=3
<<<<<<< HEAD
# cimport numpy as np
from libcpp.vector cimport vector

# ctypedef np.npy_float FLOAT
# ctypedef np.npy_intp INTP

=======
from libcpp.vector cimport vector

>>>>>>> 833cfae6
cdef class MinMaxStatsList:
    cdef CMinMaxStatsList *cmin_max_stats_lst

    def __cinit__(self, int num):
        self.cmin_max_stats_lst = new CMinMaxStatsList(num)

    def set_delta(self, float value_delta_max):
        self.cmin_max_stats_lst[0].set_delta(value_delta_max)

    def __dealloc__(self):
        del self.cmin_max_stats_lst

cdef class ResultsWrapper:
    cdef CSearchResults cresults

    def __cinit__(self, int num):
        self.cresults = CSearchResults(num)

    def get_search_len(self):
        return self.cresults.search_lens

cdef class Action:
    cdef int is_root_action
    cdef vector[float] value
    cdef CAction action

    def __cinit__(self):
        pass

    def __cinit__(self, vector[float] value, int is_root_action):
        self.is_root_action = is_root_action
        self.value = value

cdef class Roots:
    cdef int root_num
    cdef int action_space_size
    cdef int num_of_sampled_actions
    cdef CRoots *roots
    cdef bool continuous_action_space

    def __cinit__(self):
        pass

    def __cinit__(self, int root_num, list legal_actions_list, int action_space_size, int num_of_sampled_actions,
                  bool continuous_action_space):
        #def __cinit__(self, int root_num, list legal_actions_list, int action_space_size, int num_of_sampled_actions):
        self.root_num = root_num
        self.action_space_size = action_space_size
        self.num_of_sampled_actions = num_of_sampled_actions
        self.roots = new CRoots(root_num, legal_actions_list, action_space_size, num_of_sampled_actions,
                                continuous_action_space)

    def prepare(self, float root_noise_weight, list noises, list value_prefix_pool, list policy_logits_pool,
                vector[int] & to_play_batch):
        self.roots[0].prepare(root_noise_weight, noises, value_prefix_pool, policy_logits_pool, to_play_batch)

    def prepare_no_noise(self, list value_prefix_pool, list policy_logits_pool, vector[int] & to_play_batch):
        self.roots[0].prepare_no_noise(value_prefix_pool, policy_logits_pool, to_play_batch)

    def get_trajectories(self):
        return self.roots[0].get_trajectories()

    def get_distributions(self):
        return self.roots[0].get_distributions()

    def get_sampled_actions(self):
        return self.roots[0].get_sampled_actions()

    def get_values(self):
        return self.roots[0].get_values()

    def clear(self):
        self.roots[0].clear()

    def __dealloc__(self):
        del self.roots

    @property
    def num(self):
        return self.root_num

cdef class Node:
    cdef CNode cnode
    cdef bool continuous_action_space

    def __cinit__(self):
        pass

    #def __cinit__(self, float prior, vector[int] &legal_actions, int action_space_size, int num_of_sampled_actions):
    def __cinit__(self, float prior, vector[int] & legal_actions, int action_space_size, int num_of_sampled_actions,
                  bool continuous_action_space):
        pass

    def expand(self, int to_play, int current_latent_state_index, int batch_index, float value_prefix,
               list policy_logits):
        cdef vector[float] cpolicy = policy_logits
        self.cnode.expand(to_play, current_latent_state_index, batch_index, value_prefix, cpolicy)

def batch_backpropagate(int current_latent_state_index, float discount_factor, list value_prefixs, list values, list policies,
                         MinMaxStatsList min_max_stats_lst, ResultsWrapper results, list is_reset_list,
                         list to_play_batch):
    cdef int i
    cdef vector[float] cvalue_prefixs = value_prefixs
    cdef vector[float] cvalues = values
    cdef vector[vector[float]] cpolicies = policies

    cbatch_backpropagate(current_latent_state_index, discount_factor, cvalue_prefixs, cvalues, cpolicies,
                          min_max_stats_lst.cmin_max_stats_lst, results.cresults, is_reset_list, to_play_batch)

def batch_traverse(Roots roots, int pb_c_base, float pb_c_init, float discount_factor, MinMaxStatsList min_max_stats_lst,
                   ResultsWrapper results, list virtual_to_play_batch, bool continuous_action_space):
    cbatch_traverse(roots.roots, pb_c_base, pb_c_init, discount_factor, min_max_stats_lst.cmin_max_stats_lst, results.cresults,
                    virtual_to_play_batch, continuous_action_space)

    return results.cresults.latent_state_index_in_search_path, results.cresults.latent_state_index_in_batch, results.cresults.last_actions, results.cresults.virtual_to_play_batchs<|MERGE_RESOLUTION|>--- conflicted
+++ resolved
@@ -1,16 +1,7 @@
 # distutils:language=c++
 # cython:language_level=3
-<<<<<<< HEAD
-# cimport numpy as np
 from libcpp.vector cimport vector
 
-# ctypedef np.npy_float FLOAT
-# ctypedef np.npy_intp INTP
-
-=======
-from libcpp.vector cimport vector
-
->>>>>>> 833cfae6
 cdef class MinMaxStatsList:
     cdef CMinMaxStatsList *cmin_max_stats_lst
 
