--- conflicted
+++ resolved
@@ -380,15 +380,6 @@
             // After sorting, the first vector is the index, and the second vector is the probability value after perturbation sorted from large to small.
             for (size_t iter = 0; iter < disturbed_probs.size(); iter++)
             {
-<<<<<<< HEAD
-//                #ifdef __APPLE__
-//                    disc_action_with_probs.__emplace_back(std::make_pair(iter, disturbed_probs[iter]));
-//                #else
-//                    disc_action_with_probs.emplace_back(std::make_pair(iter, disturbed_probs[iter]));
-//                #endif
-                  // for clang in macOS
-                  disc_action_with_probs.emplace_back(std::make_pair(iter, disturbed_probs[iter]));
-=======
 
             #ifdef __GNUC__
                 // Use push_back for GCC
@@ -397,7 +388,6 @@
                 // Use emplace_back for other compilers
                 disc_action_with_probs.emplace_back(std::make_pair(iter, disturbed_probs[iter]));
             #endif
->>>>>>> 612aa196
             }
 
             std::sort(disc_action_with_probs.begin(), disc_action_with_probs.end(), cmp);
