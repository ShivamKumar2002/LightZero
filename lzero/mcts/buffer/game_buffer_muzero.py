from typing import Any, List, Tuple, Union, TYPE_CHECKING, Optional

import numpy as np
import torch
from ding.utils import BUFFER_REGISTRY

from lzero.mcts.tree_search.mcts_ctree import MuZeroMCTSCtree as MCTSCtree
from lzero.mcts.tree_search.mcts_ptree import MuZeroMCTSPtree as MCTSPtree
from lzero.mcts.utils import prepare_observation
from lzero.policy import to_detach_cpu_numpy, concat_output, concat_output_value, inverse_scalar_transform
from .game_buffer import GameBuffer

if TYPE_CHECKING:
    from lzero.policy import MuZeroPolicy, EfficientZeroPolicy, SampledEfficientZeroPolicy


@BUFFER_REGISTRY.register('game_buffer_muzero')
class MuZeroGameBuffer(GameBuffer):
    """
    Overview:
        The specific game buffer for MuZero policy.
    """

    def __init__(self, cfg: dict):
        super().__init__(cfg)
        """
        Overview:
            Use the default configuration mechanism. If a user passes in a cfg with a key that matches an existing key
            in the default configuration, the user-provided value will override the default configuration. Otherwise,
            the default configuration will be used.
        """
        default_config = self.default_config()
        default_config.update(cfg)
        self._cfg = default_config
        assert self._cfg.env_type in ['not_board_games', 'board_games']
        assert self._cfg.action_type in ['fixed_action_space', 'varied_action_space']
        self.replay_buffer_size = self._cfg.replay_buffer_size
        self.batch_size = self._cfg.batch_size
        self._alpha = self._cfg.priority_prob_alpha
        self._beta = self._cfg.priority_prob_beta

        self.keep_ratio = 1
        self.model_update_interval = 10
        self.num_of_collected_episodes = 0
        self.base_idx = 0
        self.clear_time = 0

        self.game_segment_buffer = []
        self.game_pos_priorities = []
        self.game_segment_game_pos_look_up = []
        self.task_id = self._cfg.task_id

    def sample(
            self, batch_size: int, policy: Union["MuZeroPolicy", "EfficientZeroPolicy", "SampledEfficientZeroPolicy"]
    ) -> List[Any]:
        """
        Overview:
            sample data from ``GameBuffer`` and prepare the current and target batch for training.
        Arguments:
            - batch_size (:obj:`int`): batch size.
            - policy (:obj:`Union["MuZeroPolicy", "EfficientZeroPolicy", "SampledEfficientZeroPolicy"]`): policy.
        Returns:
            - train_data (:obj:`List`): List of train data, including current_batch and target_batch.
        """
        policy._target_model.to(self._cfg.device)
        policy._target_model.eval()

        # obtain the current_batch and prepare target context
        reward_value_context, policy_re_context, policy_non_re_context, current_batch = self._make_batch(
            batch_size, self._cfg.reanalyze_ratio
        )
        # target reward, target value
        batch_rewards, batch_target_values = self._compute_target_reward_value(
            reward_value_context, policy._target_model
        )
        # target policy
        batch_target_policies_re = self._compute_target_policy_reanalyzed(policy_re_context, policy._target_model)
        batch_target_policies_non_re = self._compute_target_policy_non_reanalyzed(
            policy_non_re_context, self._cfg.model.action_space_size
        )

        # fusion of batch_target_policies_re and batch_target_policies_non_re to batch_target_policies
        if 0 < self._cfg.reanalyze_ratio < 1:
            batch_target_policies = np.concatenate([batch_target_policies_re, batch_target_policies_non_re])
        elif self._cfg.reanalyze_ratio == 1:
            batch_target_policies = batch_target_policies_re
        elif self._cfg.reanalyze_ratio == 0:
            batch_target_policies = batch_target_policies_non_re

        target_batch = [batch_rewards, batch_target_values, batch_target_policies]

        # a batch contains the current_batch and the target_batch
        train_data = [current_batch, target_batch]
        return train_data

    def _make_batch(self, batch_size: int, reanalyze_ratio: float) -> Tuple[Any]:
        """
        Overview:
            first sample orig_data through ``_sample_orig_data()``,
            then prepare the context of a batch:
                reward_value_context:        the context of reanalyzed value targets
                policy_re_context:           the context of reanalyzed policy targets
                policy_non_re_context:       the context of non-reanalyzed policy targets
                current_batch:                the inputs of batch
        Arguments:
            - batch_size (:obj:`int`): the batch size of orig_data from replay buffer.
            - reanalyze_ratio (:obj:`float`): ratio of reanalyzed policy (value is 100% reanalyzed)
        Returns:
            - context (:obj:`Tuple`): reward_value_context, policy_re_context, policy_non_re_context, current_batch
        """
        # obtain the batch context from replay buffer
        orig_data = self._sample_orig_data(batch_size)
        game_segment_list, pos_in_game_segment_list, batch_index_list, weights_list, make_time_list = orig_data
        batch_size = len(batch_index_list)
        obs_list, action_list, mask_list = [], [], []
        # prepare the inputs of a batch
        for i in range(batch_size):
            game = game_segment_list[i]
            pos_in_game_segment = pos_in_game_segment_list[i]

            actions_tmp = game.action_segment[pos_in_game_segment:pos_in_game_segment +
                                              self._cfg.num_unroll_steps].tolist()
            # add mask for invalid actions (out of trajectory), 1 for valid, 0 for invalid
            mask_tmp = [1. for i in range(len(actions_tmp))]
            mask_tmp += [0. for _ in range(self._cfg.num_unroll_steps + 1 - len(mask_tmp))]

            # pad random action
            actions_tmp += [
                np.random.randint(0, game.action_space_size)
                for _ in range(self._cfg.num_unroll_steps - len(actions_tmp))
            ]

            # obtain the input observations
            # pad if length of obs in game_segment is less than stack+num_unroll_steps
            # e.g. stack+num_unroll_steps = 4+5
            obs_list.append(
                game_segment_list[i].get_unroll_obs(
                    pos_in_game_segment_list[i], num_unroll_steps=self._cfg.num_unroll_steps, padding=True
                )
            )
            action_list.append(actions_tmp)
            mask_list.append(mask_tmp)

        # formalize the input observations
        obs_list = prepare_observation(obs_list, self._cfg.model.model_type)

        # formalize the inputs of a batch
        current_batch = [obs_list, action_list, mask_list, batch_index_list, weights_list, make_time_list]
        for i in range(len(current_batch)):
            current_batch[i] = np.asarray(current_batch[i])

        total_transitions = self.get_num_of_transitions()

        # obtain the context of value targets
        reward_value_context = self._prepare_reward_value_context(
            batch_index_list, game_segment_list, pos_in_game_segment_list, total_transitions
        )
        """
        only reanalyze recent reanalyze_ratio (e.g. 50%) data
        if self._cfg.reanalyze_outdated is True, batch_index_list is sorted according to its generated env_steps
        0: reanalyze_num -> reanalyzed policy, reanalyze_num:end -> non reanalyzed policy
        """
        reanalyze_num = int(batch_size * reanalyze_ratio)
        # reanalyzed policy
        if reanalyze_num > 0:
            # obtain the context of reanalyzed policy targets
            policy_re_context = self._prepare_policy_reanalyzed_context(
                batch_index_list[:reanalyze_num], game_segment_list[:reanalyze_num],
                pos_in_game_segment_list[:reanalyze_num]
            )
        else:
            policy_re_context = None

        # non reanalyzed policy
        if reanalyze_num < batch_size:
            # obtain the context of non-reanalyzed policy targets
            policy_non_re_context = self._prepare_policy_non_reanalyzed_context(
                batch_index_list[reanalyze_num:], game_segment_list[reanalyze_num:],
                pos_in_game_segment_list[reanalyze_num:]
            )
        else:
            policy_non_re_context = None

        context = reward_value_context, policy_re_context, policy_non_re_context, current_batch
        return context

    def _prepare_reward_value_context(
            self, batch_index_list: List[str], game_segment_list: List[Any], pos_in_game_segment_list: List[Any],
            total_transitions: int
    ) -> List[Any]:
        """
        Overview:
            prepare the context of rewards and values for calculating TD value target in reanalyzing part.
        Arguments:
            - batch_index_list (:obj:`list`): the index of start transition of sampled minibatch in replay buffer
            - game_segment_list (:obj:`list`): list of game segments
            - pos_in_game_segment_list (:obj:`list`): list of transition index in game_segment
            - total_transitions (:obj:`int`): number of collected transitions
        Returns:
            - reward_value_context (:obj:`list`): value_obs_list, value_mask, pos_in_game_segment_list, rewards_list, game_segment_lens,
              td_steps_list, action_mask_segment, to_play_segment
        """
        zero_obs = game_segment_list[0].zero_obs()
        value_obs_list = []
        # the value is valid or not (out of game_segment)
        value_mask = []
        rewards_list = []
        game_segment_lens = []
        # for board games
        action_mask_segment, to_play_segment = [], []

        td_steps_list = []
        for game_segment, state_index, idx in zip(game_segment_list, pos_in_game_segment_list, batch_index_list):
            game_segment_len = len(game_segment)
            game_segment_lens.append(game_segment_len)

            td_steps = np.clip(self._cfg.td_steps, 1, max(1, game_segment_len - state_index)).astype(np.int32)

            # prepare the corresponding observations for bootstrapped values o_{t+k}
            # o[t+ td_steps, t + td_steps + stack frames + num_unroll_steps]
            # t=2+3 -> o[2+3, 2+3+4+5] -> o[5, 14]
            game_obs = game_segment.get_unroll_obs(state_index + td_steps, self._cfg.num_unroll_steps)

            rewards_list.append(game_segment.reward_segment)

            # for board games
            action_mask_segment.append(game_segment.action_mask_segment)
            to_play_segment.append(game_segment.to_play_segment)

            for current_index in range(state_index, state_index + self._cfg.num_unroll_steps + 1):
                # get the <num_unroll_steps+1>  bootstrapped target obs
                td_steps_list.append(td_steps)
                # index of bootstrapped obs o_{t+td_steps}
                bootstrap_index = current_index + td_steps

                if bootstrap_index < game_segment_len:
                    value_mask.append(1)
                    # beg_index = bootstrap_index - (state_index + td_steps), max of beg_index is num_unroll_steps
                    beg_index = current_index - state_index
                    end_index = beg_index + self._cfg.model.frame_stack_num
                    # the stacked obs in time t
                    obs = game_obs[beg_index:end_index]
                else:
                    value_mask.append(0)
                    obs = zero_obs

                value_obs_list.append(obs)

        reward_value_context = [
            value_obs_list, value_mask, pos_in_game_segment_list, rewards_list, game_segment_lens, td_steps_list,
            action_mask_segment, to_play_segment
        ]
        return reward_value_context

    def _prepare_policy_non_reanalyzed_context(
            self, batch_index_list: List[int], game_segment_list: List[Any], pos_in_game_segment_list: List[int]
    ) -> List[Any]:
        """
        Overview:
            prepare the context of policies for calculating policy target in non-reanalyzing part, just return the policy in self-play
        Arguments:
            - batch_index_list (:obj:`list`): the index of start transition of sampled minibatch in replay buffer
            - game_segment_list (:obj:`list`): list of game segments
            - pos_in_game_segment_list (:obj:`list`): list transition index in game
        Returns:
            - policy_non_re_context (:obj:`list`): pos_in_game_segment_list, child_visits, game_segment_lens, action_mask_segment, to_play_segment
        """
        child_visits = []
        game_segment_lens = []
        # for board games
        action_mask_segment, to_play_segment = [], []

        for game_segment, state_index, idx in zip(game_segment_list, pos_in_game_segment_list, batch_index_list):
            game_segment_len = len(game_segment)
            game_segment_lens.append(game_segment_len)
            # for board games
            action_mask_segment.append(game_segment.action_mask_segment)
            to_play_segment.append(game_segment.to_play_segment)

            child_visits.append(game_segment.child_visit_segment)

        policy_non_re_context = [
            pos_in_game_segment_list, child_visits, game_segment_lens, action_mask_segment, to_play_segment
        ]
        return policy_non_re_context

    def _prepare_policy_reanalyzed_context(
            self, batch_index_list: List[str], game_segment_list: List[Any], pos_in_game_segment_list: List[str]
    ) -> List[Any]:
        """
        Overview:
            prepare the context of policies for calculating policy target in reanalyzing part.
        Arguments:
            - batch_index_list (:obj:'list'): start transition index in the replay buffer
            - game_segment_list (:obj:'list'): list of game segments
            - pos_in_game_segment_list (:obj:'list'): position of transition index in one game history
        Returns:
            - policy_re_context (:obj:`list`): policy_obs_list, policy_mask, pos_in_game_segment_list, indices,
              child_visits, game_segment_lens, action_mask_segment, to_play_segment
        """
        zero_obs = game_segment_list[0].zero_obs()
        with torch.no_grad():
            # for policy
            policy_obs_list = []
            policy_mask = []
            # 0 -> Invalid target policy for padding outside of game segments,
            # 1 -> Previous target policy for game segments.
            rewards, child_visits, game_segment_lens, root_values = [], [], [], []
            # for board games
            action_mask_segment, to_play_segment = [], []
            for game_segment, state_index in zip(game_segment_list, pos_in_game_segment_list):
                game_segment_len = len(game_segment)
                game_segment_lens.append(game_segment_len)
                rewards.append(game_segment.reward_segment)
                # for board games
                action_mask_segment.append(game_segment.action_mask_segment)
                to_play_segment.append(game_segment.to_play_segment)

                child_visits.append(game_segment.child_visit_segment)
                root_values.append(game_segment.root_value_segment)
                # prepare the corresponding observations
                game_obs = game_segment.get_unroll_obs(state_index, self._cfg.num_unroll_steps)
                for current_index in range(state_index, state_index + self._cfg.num_unroll_steps + 1):

                    if current_index < game_segment_len:
                        policy_mask.append(1)
                        beg_index = current_index - state_index
                        end_index = beg_index + self._cfg.model.frame_stack_num
                        obs = game_obs[beg_index:end_index]
                    else:
                        policy_mask.append(0)
                        obs = zero_obs
                    policy_obs_list.append(obs)

        policy_re_context = [
            policy_obs_list, policy_mask, pos_in_game_segment_list, batch_index_list, child_visits, root_values, game_segment_lens,
            action_mask_segment, to_play_segment
        ]
        return policy_re_context

    def _compute_target_reward_value(self, reward_value_context: List[Any], model: Any) -> Tuple[Any, Any]:
        """
        Overview:
            prepare reward and value targets from the context of rewards and values.
        Arguments:
            - reward_value_context (:obj:'list'): the reward value context
            - model (:obj:'torch.tensor'):model of the target model
        Returns:
            - batch_value_prefixs (:obj:'np.ndarray): batch of value prefix
            - batch_target_values (:obj:'np.ndarray): batch of value estimation
        """
        value_obs_list, value_mask, pos_in_game_segment_list, rewards_list, game_segment_lens, td_steps_list, action_mask_segment, \
        to_play_segment = reward_value_context  # noqa
        # transition_batch_size = game_segment_batch_size * (num_unroll_steps+1)
        transition_batch_size = len(value_obs_list)
        game_segment_batch_size = len(pos_in_game_segment_list)

        to_play, action_mask = self._preprocess_to_play_and_action_mask(
            game_segment_batch_size, to_play_segment, action_mask_segment, pos_in_game_segment_list
        )
        if self._cfg.model.continuous_action_space is True:
            # when the action space of the environment is continuous, action_mask[:] is None.
            action_mask = [
                list(np.ones(self._cfg.model.action_space_size, dtype=np.int8)) for _ in range(transition_batch_size)
            ]
            # NOTE: in continuous action space env: we set all legal_actions as -1
            legal_actions = [
                [-1 for _ in range(self._cfg.model.action_space_size)] for _ in range(transition_batch_size)
            ]
        else:
            legal_actions = [[i for i, x in enumerate(action_mask[j]) if x == 1] for j in range(transition_batch_size)]

        batch_target_values, batch_rewards = [], []
        with torch.no_grad():
            value_obs_list = prepare_observation(value_obs_list, self._cfg.model.model_type)
            # split a full batch into slices of mini_infer_size: to save the GPU memory for more GPU actors
            slices = int(np.ceil(transition_batch_size / self._cfg.mini_infer_size))
            network_output = []
            for i in range(slices):
                beg_index = self._cfg.mini_infer_size * i
                end_index = self._cfg.mini_infer_size * (i + 1)

                m_obs = torch.from_numpy(value_obs_list[beg_index:end_index]).to(self._cfg.device)

                # calculate the target value
                m_output = model.initial_inference(m_obs, self.task_id)
                # m_output = model.initial_inference(m_obs)


                if not model.training:
                    # if not in training, obtain the scalars of the value/reward
                    [m_output.latent_state, m_output.value, m_output.policy_logits] = to_detach_cpu_numpy(
                        [
                            m_output.latent_state,
                            inverse_scalar_transform(m_output.value, self._cfg.model.support_scale),
                            m_output.policy_logits
                        ]
                    )

                network_output.append(m_output)

            # concat the output slices after model inference
            if self._cfg.use_root_value:
                # use the root values from MCTS, as in EfficientZero
                # the root values have limited improvement but require much more GPU actors;
                _, reward_pool, policy_logits_pool, latent_state_roots = concat_output(
                    network_output, data_type='muzero'
                )
                reward_pool = reward_pool.squeeze().tolist()
                policy_logits_pool = policy_logits_pool.tolist()
                noises = [
                    np.random.dirichlet([self._cfg.root_dirichlet_alpha] * int(sum(action_mask[j]))
                                        ).astype(np.float32).tolist() for j in range(transition_batch_size)
                ]
                if self._cfg.mcts_ctree:
                    # cpp mcts_tree
                    roots = MCTSCtree.roots(transition_batch_size, legal_actions)
                    if self._cfg.reanalyze_noise:
                        roots.prepare(self._cfg.root_noise_weight, noises, reward_pool, policy_logits_pool, to_play)
                    else:
                        roots.prepare_no_noise(reward_pool, policy_logits_pool, to_play)
                    # do MCTS for a new policy with the recent target model
                    MCTSCtree(self._cfg).search(roots, model, latent_state_roots, to_play)
                else:
                    # python mcts_tree
                    roots = MCTSPtree.roots(transition_batch_size, legal_actions)
                    if self._cfg.reanalyze_noise:
                        roots.prepare(self._cfg.root_noise_weight, noises, reward_pool, policy_logits_pool, to_play)
                    else:
                        roots.prepare_no_noise(reward_pool, policy_logits_pool, to_play)
                    # do MCTS for a new policy with the recent target model
                    MCTSPtree(self._cfg).search(roots, model, latent_state_roots, to_play)

                roots_values = roots.get_values()
                value_list = np.array(roots_values)
            else:
                # use the predicted values
                value_list = concat_output_value(network_output)

            # get last state value
            if self._cfg.env_type == 'board_games' and to_play_segment[0][0] in [1, 2]:
                # TODO(pu): for board_games, very important, to check
                value_list = value_list.reshape(-1) * np.array(
                    [
                        self._cfg.discount_factor ** td_steps_list[i] if int(td_steps_list[i]) %
                        2 == 0 else -self._cfg.discount_factor ** td_steps_list[i]
                        for i in range(transition_batch_size)
                    ]
                )
            else:
                value_list = value_list.reshape(-1) * (
                    np.array([self._cfg.discount_factor for _ in range(transition_batch_size)]) ** td_steps_list
                )

            value_list = value_list * np.array(value_mask)
            value_list = value_list.tolist()
            horizon_id, value_index = 0, 0

            for game_segment_len_non_re, reward_list, state_index, to_play_list in zip(game_segment_lens, rewards_list,
                                                                                       pos_in_game_segment_list,
                                                                                       to_play_segment):
                target_values = []
                target_rewards = []
                base_index = state_index
                for current_index in range(state_index, state_index + self._cfg.num_unroll_steps + 1):
                    bootstrap_index = current_index + td_steps_list[value_index]
                    # for i, reward in enumerate(game.rewards[current_index:bootstrap_index]):
                    for i, reward in enumerate(reward_list[current_index:bootstrap_index]):
                        if self._cfg.env_type == 'board_games' and to_play_segment[0][0] in [1, 2]:
                            # TODO(pu): for board_games, very important, to check
                            if to_play_list[base_index] == to_play_list[i]:
                                value_list[value_index] += reward * self._cfg.discount_factor ** i
                            else:
                                value_list[value_index] += -reward * self._cfg.discount_factor ** i
                        else:
                            value_list[value_index] += reward * self._cfg.discount_factor ** i
                    horizon_id += 1

                    if current_index < game_segment_len_non_re:
                        target_values.append(value_list[value_index])
                        target_rewards.append(reward_list[current_index])
                    else:
                        target_values.append(0)
                        target_rewards.append(0.0)
                    value_index += 1

                batch_rewards.append(target_rewards)
                batch_target_values.append(target_values)

        batch_rewards = np.asarray(batch_rewards, dtype=object)
        batch_target_values = np.asarray(batch_target_values, dtype=object)
        return batch_rewards, batch_target_values

    def _compute_target_policy_reanalyzed(self, policy_re_context: List[Any], model: Any) -> np.ndarray:
        """
        Overview:
            prepare policy targets from the reanalyzed context of policies
        Arguments:
            - policy_re_context (:obj:`List`): List of policy context to reanalyzed
        Returns:
            - batch_target_policies_re
        """
        if policy_re_context is None:
            return []
        batch_target_policies_re = []

        # for board games
        policy_obs_list, policy_mask, pos_in_game_segment_list, batch_index_list, child_visits, root_values, game_segment_lens, action_mask_segment, \
        to_play_segment = policy_re_context
        # transition_batch_size = game_segment_batch_size * (self._cfg.num_unroll_steps + 1)
        transition_batch_size = len(policy_obs_list)
        game_segment_batch_size = len(pos_in_game_segment_list)

        to_play, action_mask = self._preprocess_to_play_and_action_mask(
            game_segment_batch_size, to_play_segment, action_mask_segment, pos_in_game_segment_list
        )

        if self._cfg.model.continuous_action_space is True:
            # when the action space of the environment is continuous, action_mask[:] is None.
            action_mask = [
                list(np.ones(self._cfg.model.action_space_size, dtype=np.int8)) for _ in range(transition_batch_size)
            ]
            # NOTE: in continuous action space env: we set all legal_actions as -1
            legal_actions = [
                [-1 for _ in range(self._cfg.model.action_space_size)] for _ in range(transition_batch_size)
            ]
        else:
            legal_actions = [[i for i, x in enumerate(action_mask[j]) if x == 1] for j in range(transition_batch_size)]

        with torch.no_grad():
            policy_obs_list = prepare_observation(policy_obs_list, self._cfg.model.model_type)
            # split a full batch into slices of mini_infer_size: to save the GPU memory for more GPU actors
            slices = int(np.ceil(transition_batch_size / self._cfg.mini_infer_size))
            network_output = []
            for i in range(slices):
                beg_index = self._cfg.mini_infer_size * i
                end_index = self._cfg.mini_infer_size * (i + 1)
<<<<<<< HEAD
                m_obs = torch.from_numpy(policy_obs_list[beg_index:end_index]).to(self._cfg.device).float()
                m_output = model.initial_inference(m_obs, self.task_id)
                # m_output = model.initial_inference(m_obs)
=======
                m_obs = torch.from_numpy(policy_obs_list[beg_index:end_index]).to(self._cfg.device)
                # m_output = model.initial_inference(m_obs, self.task_id)
                m_output = model.initial_inference(m_obs)
>>>>>>> ec7fa193

                if not model.training:
                    # if not in training, obtain the scalars of the value/reward
                    [m_output.latent_state, m_output.value, m_output.policy_logits] = to_detach_cpu_numpy(
                        [
                            m_output.latent_state,
                            inverse_scalar_transform(m_output.value, self._cfg.model.support_scale),
                            m_output.policy_logits
                        ]
                    )

                network_output.append(m_output)

            _, reward_pool, policy_logits_pool, latent_state_roots = concat_output(network_output, data_type='muzero')
            reward_pool = reward_pool.squeeze().tolist()
            policy_logits_pool = policy_logits_pool.tolist()
            # noises are not necessary for reanalyze
            noises = [
                np.random.dirichlet([self._cfg.root_dirichlet_alpha] * self._cfg.model.action_space_size
                                    ).astype(np.float32).tolist() for _ in range(transition_batch_size)
            ]
            if self._cfg.mcts_ctree:
                # cpp mcts_tree
                roots = MCTSCtree.roots(transition_batch_size, legal_actions)
                if self._cfg.reanalyze_noise:
                    roots.prepare(self._cfg.root_noise_weight, noises, reward_pool, policy_logits_pool, to_play)
                else:
                    roots.prepare_no_noise(reward_pool, policy_logits_pool, to_play)
                # do MCTS for a new policy with the recent target model
                MCTSCtree(self._cfg).search(roots, model, latent_state_roots, to_play)
            else:
                # python mcts_tree
                roots = MCTSPtree.roots(transition_batch_size, legal_actions)
                if self._cfg.reanalyze_noise:
                    roots.prepare(self._cfg.root_noise_weight, noises, reward_pool, policy_logits_pool, to_play)
                else:
                    roots.prepare_no_noise(reward_pool, policy_logits_pool, to_play)
                # do MCTS for a new policy with the recent target model
                MCTSPtree(self._cfg).search(roots, model, latent_state_roots, to_play)

            roots_legal_actions_list = legal_actions
            roots_distributions = roots.get_distributions()
            roots_values = roots.get_values()
            policy_index = 0
            # TODO very important: use latest MCTS visit count distribution
            for state_index, child_visit, game_index in zip(pos_in_game_segment_list, child_visits, batch_index_list):
                target_policies = []

                for current_index in range(state_index, state_index + self._cfg.num_unroll_steps + 1):
                    distributions = roots_distributions[policy_index]
                    searched_value = roots_values[policy_index]

                    if policy_mask[policy_index] == 0:
                        # NOTE: the invalid padding target policy, O is to make sure the corresponding cross_entropy_loss=0
                        target_policies.append([0 for _ in range(self._cfg.model.action_space_size)])
                    else:
                        # TODO: very important: use latest MCTS visit count distribution
                        # if current_index < len(child_visit):
                        sum_visits = sum(distributions)
                        child_visit[current_index] = [visit_count / sum_visits for visit_count in distributions]

                        if distributions is None:
                            # if at some obs, the legal_action is None, add the fake target_policy
                            target_policies.append(
                                list(np.ones(self._cfg.model.action_space_size) / self._cfg.model.action_space_size)
                            )
                        else:
                            # Update the data in game segment:
                            # after the reanalyze search, new target policies and root values are obtained
                            # the target policies and root values are stored in the gamesegment, specifically, ``child_visit_segment`` and ``root_value_segment``
                            # we replace the data at the corresponding location with the latest search results to keep the most up-to-date targets
                            sim_num = sum(distributions)
                            child_visit[current_index] = [visit_count/sim_num for visit_count in distributions]
                            root_value[current_index] = searched_value
                            if self._cfg.action_type == 'fixed_action_space':
                                # for atari/classic_control/box2d environments that only have one player.
                                sum_visits = sum(distributions)
                                policy = [visit_count / sum_visits for visit_count in distributions]
                                target_policies.append(policy)
                            else:
                                # for board games that have two players and legal_actions is dy
                                policy_tmp = [0 for _ in range(self._cfg.model.action_space_size)]
                                # to make sure target_policies have the same dimension
                                sum_visits = sum(distributions)
                                policy = [visit_count / sum_visits for visit_count in distributions]
                                for index, legal_action in enumerate(roots_legal_actions_list[policy_index]):
                                    policy_tmp[legal_action] = policy[index]
                                target_policies.append(policy_tmp)

                    policy_index += 1

                batch_target_policies_re.append(target_policies)

        batch_target_policies_re = np.array(batch_target_policies_re)

        return batch_target_policies_re

    def _compute_target_policy_non_reanalyzed(
            self, policy_non_re_context: List[Any], policy_shape: Optional[int]
    ) -> np.ndarray:
        """
        Overview:
            prepare policy targets from the non-reanalyzed context of policies
        Arguments:
            - policy_non_re_context (:obj:`List`): List containing:
                - pos_in_game_segment_list
                - child_visits
                - game_segment_lens
                - action_mask_segment
                - to_play_segment
            - policy_shape: self._cfg.model.action_space_size
        Returns:
            - batch_target_policies_non_re
        """
        batch_target_policies_non_re = []
        if policy_non_re_context is None:
            return batch_target_policies_non_re

        pos_in_game_segment_list, child_visits, game_segment_lens, action_mask_segment, to_play_segment = policy_non_re_context
        game_segment_batch_size = len(pos_in_game_segment_list)
        transition_batch_size = game_segment_batch_size * (self._cfg.num_unroll_steps + 1)

        to_play, action_mask = self._preprocess_to_play_and_action_mask(
            game_segment_batch_size, to_play_segment, action_mask_segment, pos_in_game_segment_list
        )

        if self._cfg.model.continuous_action_space is True:
            # when the action space of the environment is continuous, action_mask[:] is None.
            action_mask = [
                list(np.ones(self._cfg.model.action_space_size, dtype=np.int8)) for _ in range(transition_batch_size)
            ]
            # NOTE: in continuous action space env: we set all legal_actions as -1
            legal_actions = [
                [-1 for _ in range(self._cfg.model.action_space_size)] for _ in range(transition_batch_size)
            ]
        else:
            legal_actions = [[i for i, x in enumerate(action_mask[j]) if x == 1] for j in range(transition_batch_size)]

        with torch.no_grad():
            policy_index = 0
            # 0 -> Invalid target policy for padding outside of game segments,
            # 1 -> Previous target policy for game segments.
            policy_mask = []
            for game_segment_len, child_visit, state_index in zip(game_segment_lens, child_visits,
                                                                  pos_in_game_segment_list):
                target_policies = []

                for current_index in range(state_index, state_index + self._cfg.num_unroll_steps + 1):
                    if current_index < game_segment_len:
                        policy_mask.append(1)
                        # NOTE: child_visit is already a distribution
                        distributions = child_visit[current_index]
                        if self._cfg.action_type == 'fixed_action_space':
                            # for atari/classic_control/box2d environments that only have one player.
                            target_policies.append(distributions)
                        else:
                            # for board games that have two players.
                            policy_tmp = [0 for _ in range(policy_shape)]
                            for index, legal_action in enumerate(legal_actions[policy_index]):
                                # only the action in ``legal_action`` the policy logits is nonzero
                                policy_tmp[legal_action] = distributions[index]
                            target_policies.append(policy_tmp)
                    else:
                        # NOTE: the invalid padding target policy, O is to make sure the correspoding cross_entropy_loss=0
                        policy_mask.append(0)
                        target_policies.append([0 for _ in range(policy_shape)])

                    policy_index += 1

                batch_target_policies_non_re.append(target_policies)
        batch_target_policies_non_re = np.asarray(batch_target_policies_non_re)
        return batch_target_policies_non_re

    def update_priority(self, train_data: List[np.ndarray], batch_priorities: Any) -> None:
        """
        Overview:
            Update the priority of training data.
        Arguments:
            - train_data (:obj:`List[np.ndarray]`): training data to be updated priority.
            - batch_priorities (:obj:`batch_priorities`): priorities to update to.
        NOTE:
            train_data = [current_batch, target_batch]
            current_batch = [obs_list, action_list, improved_policy_list(only in Gumbel MuZero), mask_list, batch_index_list, weights, make_time_list]
        """
        indices = train_data[0][-3]
        metas = {'make_time': train_data[0][-1], 'batch_priorities': batch_priorities}
        # only update the priorities for data still in replay buffer
        for i in range(len(indices)):
            if metas['make_time'][i] > self.clear_time:
                idx, prio = indices[i], metas['batch_priorities'][i]
                self.game_pos_priorities[idx] = prio<|MERGE_RESOLUTION|>--- conflicted
+++ resolved
@@ -535,15 +535,11 @@
             for i in range(slices):
                 beg_index = self._cfg.mini_infer_size * i
                 end_index = self._cfg.mini_infer_size * (i + 1)
-<<<<<<< HEAD
-                m_obs = torch.from_numpy(policy_obs_list[beg_index:end_index]).to(self._cfg.device).float()
+                # m_obs = torch.from_numpy(policy_obs_list[beg_index:end_index]).to(self._cfg.device).float()
+                m_obs = torch.from_numpy(policy_obs_list[beg_index:end_index]).to(self._cfg.device)
+                
                 m_output = model.initial_inference(m_obs, self.task_id)
                 # m_output = model.initial_inference(m_obs)
-=======
-                m_obs = torch.from_numpy(policy_obs_list[beg_index:end_index]).to(self._cfg.device)
-                # m_output = model.initial_inference(m_obs, self.task_id)
-                m_output = model.initial_inference(m_obs)
->>>>>>> ec7fa193
 
                 if not model.training:
                     # if not in training, obtain the scalars of the value/reward
