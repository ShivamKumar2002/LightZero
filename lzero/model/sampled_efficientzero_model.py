import math
from typing import Optional, Tuple

import torch
import torch.nn as nn
from ding.model.common import ReparameterizationHead
from ding.torch_utils import MLP, ResBlock
from ding.utils import MODEL_REGISTRY, SequenceType

from .common import EZNetworkOutput, RepresentationNetwork
from .efficientzero_model import DynamicsNetwork
from .utils import renormalize, get_params_mean


# use ModelRegistry to register the model, for more details about ModelRegistry, please refer to DI-engine's document.
@MODEL_REGISTRY.register('SampledEfficientZeroModel')
class SampledEfficientZeroModel(nn.Module):

    def __init__(
            self,
            observation_shape: SequenceType = (12, 96, 96),
            action_space_size: int = 6,
            num_res_blocks: int = 1,
            num_channels: int = 64,
            lstm_hidden_size: int = 512,
            reward_head_channels: int = 16,
            value_head_channels: int = 16,
            policy_head_channels: int = 16,
            fc_reward_layers: SequenceType = [32],
            fc_value_layers: SequenceType = [32],
            fc_policy_layers: SequenceType = [32],
            reward_support_size: int = 601,
            value_support_size: int = 601,
            proj_hid: int = 1024,
            proj_out: int = 1024,
            pred_hid: int = 512,
            pred_out: int = 1024,
            self_supervised_learning_loss: bool = True,
            categorical_distribution: bool = True,
            activation: Optional[nn.Module] = nn.ReLU(inplace=True),
            last_linear_layer_init_zero: bool = True,
            state_norm: bool = False,
            downsample: bool = False,
            # ==============================================================
            # specific sampled related config
            # ==============================================================
            continuous_action_space: bool = False,
            num_of_sampled_actions: int = 6,
            sigma_type='conditioned',
            fixed_sigma_value: float = 0.3,
            bound_type: str = None,
            norm_type: str = 'BN',
            discrete_action_encoding_type: str = 'one_hot',
            *args,
            **kwargs,
    ):
        """
        Overview:
            The definition of the network model of Sampled EfficientZero, which is a generalization version for 2D image obs.
            The networks are mainly built on convolution residual blocks and fully connected layers.
            Sampled EfficientZero model consists of a representation network, a dynamics network and a prediction network.
            The representation network is an MLP network which maps the raw observation to a latent state.
            The dynamics network is an MLP+LSTM network which predicts the next latent state, reward_hidden_state and value_prefix given the current latent state and action.
            The prediction network is an MLP network which predicts the value and policy given the current latent state.
        Arguments:
            - observation_shape (:obj:`SequenceType`): Observation space shape, e.g. [C, W, H]=[12, 96, 96] for Atari.
            - action_space_size: (:obj:`int`): Action space size, which is an integer number. For discrete action space, it is the num of discrete actions, \
                e.g. 4 for Lunarlander. For continuous action space, it is the dimension of the continuous action, e.g. 4 for bipedalwalker.
            - num_res_blocks (:obj:`int`): The number of res blocks in Sampled EfficientZero model.
            - num_channels (:obj:`int`): The channels of hidden states.
            - lstm_hidden_size (:obj:`int`): dim of lstm hidden state in dynamics network.
            - reward_head_channels (:obj:`int`): The channels of reward head.
            - value_head_channels (:obj:`int`): The channels of value head.
            - policy_head_channels (:obj:`int`): The channels of policy head.
            - fc_reward_layers (:obj:`SequenceType`): The number of hidden layers of the reward head (MLP head).
            - fc_value_layers (:obj:`SequenceType`): The number of hidden layers used in value head (MLP head).
            - fc_policy_layers (:obj:`SequenceType`): The number of hidden layers used in policy head (MLP head).
            - reward_support_size (:obj:`int`): The size of categorical reward output
            - value_support_size (:obj:`int`): The size of categorical value output.
            - proj_hid (:obj:`int`): The size of projection hidden layer.
            - proj_out (:obj:`int`): The size of projection output layer.
            - pred_hid (:obj:`int`): The size of prediction hidden layer.
            - pred_out (:obj:`int`): The size of prediction output layer.
            - self_supervised_learning_loss (:obj:`bool`): Whether to use self_supervised_learning related networks in model, default set it to False.
            - categorical_distribution (:obj:`bool`): Whether to use discrete support to represent categorical distribution \
                for value, reward/value_prefix.
            - activation (:obj:`Optional[nn.Module]`): Activation function used in network, which often use in-place \
                operation to speedup, e.g. ReLU(inplace=True).
            - last_linear_layer_init_zero (:obj:`bool`): Whether to use zero initializations for the last layer of \
                value/policy mlp, default sets it to True.
            - state_norm (:obj:`bool`): Whether to use normalization for hidden states, default sets it to True.
            - downsample (:obj:`bool`): Whether to do downsampling for observations in ``representation_network``, \
                defaults to True. This option is often used in video games like Atari. In board games like go, \
                we don't need this module.
            # ==============================================================
            # specific sampled related config
            # ==============================================================
            - continuous_action_space (:obj:`bool`): The type of action space. default set it to False.
            - num_of_sampled_actions (:obj:`int`): the number of sampled actions, i.e. the K in original Sampled MuZero paper.
            # Please see ``ReparameterizationHead`` in ``ding.model.common.head`` for more details about the following arguments.
            - sigma_type (:obj:`str`): the type of sigma in policy head of prediction network, options={'conditioned', 'fixed'}.
            - fixed_sigma_value (:obj:`float`): the fixed sigma value in policy head of prediction network,
            - bound_type (:obj:`str`): The type of bound in networks, default set it to None.
            - norm_type (:obj:`str`): The type of normalization in networks, default sets it to 'BN'.
            - discrete_action_encoding_type (:obj:`str`): The type of encoding for discrete action. default sets it to 'one_hot'. options = {'one_hot', 'not_one_hot'}
        """
        super(SampledEfficientZeroModel, self).__init__()
        if isinstance(observation_shape, int) or len(observation_shape) == 1:
            # for vector obs input, e.g. classical control and box2d environments
            # to be compatible with LightZero model/policy, transform to shape: [C, W, H]
            observation_shape = [1, observation_shape, 1]
        if not categorical_distribution:
            self.reward_support_size = 1
            self.value_support_size = 1
        else:
            self.reward_support_size = reward_support_size
            self.value_support_size = value_support_size

        self.continuous_action_space = continuous_action_space
        self.action_space_size = action_space_size
        # The dim of action space. For discrete action space, it's 1.
        # For continuous action space, it is the dim of action.
        self.action_space_dim = action_space_size if self.continuous_action_space else 1
        assert discrete_action_encoding_type in ['one_hot', 'not_one_hot'], discrete_action_encoding_type
        self.discrete_action_encoding_type = discrete_action_encoding_type
        if self.continuous_action_space:
            self.action_encoding_dim = action_space_size
        else:
            if self.discrete_action_encoding_type == 'one_hot':
                self.action_encoding_dim = action_space_size
            elif self.discrete_action_encoding_type == 'not_one_hot':
                self.action_encoding_dim = 1

        self.lstm_hidden_size = lstm_hidden_size
        self.proj_hid = proj_hid
        self.proj_out = proj_out
        self.pred_hid = pred_hid
        self.pred_out = pred_out

        self.last_linear_layer_init_zero = last_linear_layer_init_zero
        self.state_norm = state_norm
        self.downsample = downsample
        self.self_supervised_learning_loss = self_supervised_learning_loss

        self.sigma_type = sigma_type
        self.fixed_sigma_value = fixed_sigma_value
        self.bound_type = bound_type
        self.norm_type = norm_type
        self.num_of_sampled_actions = num_of_sampled_actions

        flatten_output_size_for_reward_head = (
            (reward_head_channels * math.ceil(observation_shape[1] / 16) *
             math.ceil(observation_shape[2] / 16)) if downsample else
            (reward_head_channels * observation_shape[1] * observation_shape[2])
        )
        flatten_output_size_for_value_head = (
            (value_head_channels * math.ceil(observation_shape[1] / 16) *
             math.ceil(observation_shape[2] / 16)) if downsample else
            (value_head_channels * observation_shape[1] * observation_shape[2])
        )
        flatten_output_size_for_policy_head = (
            (policy_head_channels * math.ceil(observation_shape[1] / 16) *
             math.ceil(observation_shape[2] / 16)) if downsample else
            (policy_head_channels * observation_shape[1] * observation_shape[2])
        )

        self.representation_network = RepresentationNetwork(
            observation_shape,
            num_res_blocks,
            num_channels,
            downsample,
            norm_type=self.norm_type,
        )

        self.dynamics_network = DynamicsNetwork(
            observation_shape,
            self.action_encoding_dim,
            num_res_blocks,
            num_channels + self.action_encoding_dim,
            reward_head_channels,
            fc_reward_layers,
            self.reward_support_size,
            flatten_output_size_for_reward_head,
            downsample,
            lstm_hidden_size=self.lstm_hidden_size,
            last_linear_layer_init_zero=self.last_linear_layer_init_zero,
            activation=activation,
            norm_type=norm_type
        )

        self.prediction_network = PredictionNetwork(
            observation_shape,
            self.continuous_action_space,
            action_space_size,
            num_res_blocks,
            num_channels,
            value_head_channels,
            policy_head_channels,
            fc_value_layers,
            fc_policy_layers,
            self.value_support_size,
            flatten_output_size_for_value_head,
            flatten_output_size_for_policy_head,
            downsample,
            last_linear_layer_init_zero=self.last_linear_layer_init_zero,
            sigma_type=self.sigma_type,
            fixed_sigma_value=self.fixed_sigma_value,
            bound_type=self.bound_type,
            norm_type=self.norm_type,
        )

        if self.self_supervised_learning_loss:
            # self_supervised_learning_loss related network proposed in EfficientZero
            if self.downsample:
                # In Atari, if the observation_shape is set to (12, 96, 96), which indicates the original shape of
                # (3,96,96), and frame_stack_num is 4. Due to downsample, the encoding of observation (latent_state) is
                # (64, 96/16, 96/16), where 64 is the number of channels, 96/16 is the size of the latent state. Thus,
                # self.projection_input_dim = 64 * 96/16 * 96/16 = 64*6*6 = 2304
                self.projection_input_dim = num_channels * math.ceil(observation_shape[1] / 16
                                                                     ) * math.ceil(observation_shape[2] / 16)
            else:
                self.projection_input_dim = num_channels * observation_shape[1] * observation_shape[2]

            self.projection = nn.Sequential(
                nn.Linear(self.projection_input_dim, self.proj_hid), nn.BatchNorm1d(self.proj_hid), activation,
                nn.Linear(self.proj_hid, self.proj_hid), nn.BatchNorm1d(self.proj_hid), activation,
                nn.Linear(self.proj_hid, self.proj_out), nn.BatchNorm1d(self.proj_out)
            )
            self.prediction_head = nn.Sequential(
                nn.Linear(self.proj_out, self.pred_hid),
                nn.BatchNorm1d(self.pred_hid),
                activation,
                nn.Linear(self.pred_hid, self.pred_out),
            )

    def initial_inference(self, obs: torch.Tensor) -> EZNetworkOutput:
        """
         Overview:
            Initial inference of SampledEfficientZero model, which is the first step of the SampledEfficientZero model.
             To perform the initial inference, we first use the representation network to obtain the "latent_state" of the observation.
             Then we use the prediction network to predict the "value" and "policy_logits" of the "latent_state", and
            also prepare the zeros-like ``reward_hidden_state`` for the next step of the SampledEfficientZero model.
        Arguments:
            - obs (:obj:`torch.Tensor`): The 2D image observation data.
        Returns (EZNetworkOutput):
            - value (:obj:`torch.Tensor`): The output value of input state to help policy improvement and evaluation.
            - value_prefix (:obj:`torch.Tensor`): The predicted prefix sum of value for input state. \
                In initial inference, we set it to zero vector.
            - policy_logits (:obj:`torch.Tensor`): The output logit to select discrete action.
            - latent_state (:obj:`torch.Tensor`): The encoding latent state of input state.
            - reward_hidden_state (:obj:`Tuple[torch.Tensor]`): The hidden state of LSTM about reward. In initial inference, \
                we set it to the zeros-like hidden state (H and C).
        Shapes:
            - obs (:obj:`torch.Tensor`): :math:`(B, num_channel, obs_shape[1], obs_shape[2])`, where B is batch_size.
            - value (:obj:`torch.Tensor`): :math:`(B, value_support_size)`, where B is batch_size.
            - value_prefix (:obj:`torch.Tensor`): :math:`(B, reward_support_size)`, where B is batch_size.
            - policy_logits (:obj:`torch.Tensor`): :math:`(B, action_dim)`, where B is batch_size.
            - latent_state (:obj:`torch.Tensor`): :math:`(B, H_, W_)`, where B is batch_size, H_ is the height of \
                latent state, W_ is the width of latent state.
            - reward_hidden_state (:obj:`Tuple[torch.Tensor]`): The shape of each element is :math:`(1, B, lstm_hidden_size)`, where B is batch_size.
        """
        batch_size = obs.size(0)
        latent_state = self._representation(obs)
        policy_logits, value = self._prediction(latent_state)
        # zero initialization for reward hidden states
        # (hn, cn), each element shape is (layer_num=1, batch_size, lstm_hidden_size)
        reward_hidden_state = (
            torch.zeros(1, batch_size,
                        self.lstm_hidden_size).to(obs.device), torch.zeros(1, batch_size,
                                                                           self.lstm_hidden_size).to(obs.device)
        )
        return EZNetworkOutput(value, [0. for _ in range(batch_size)], policy_logits, latent_state, reward_hidden_state)

    def recurrent_inference(
            self, latent_state: torch.Tensor, reward_hidden_state: torch.Tensor, action: torch.Tensor
    ) -> EZNetworkOutput:
        """
        Overview:
            Recurrent inference of Sampled EfficientZero model, which is the rollout step of the Sampled EfficientZero model.
            To perform the recurrent inference, we first use the dynamics network to predict ``next_latent_state``,
            ``reward_hidden_state``, ``value_prefix`` by the given current ``latent_state`` and ``action``.
             We then use the prediction network to predict the ``value`` and ``policy_logits``.
        Arguments:
            - latent_state (:obj:`torch.Tensor`): The encoding latent state of input state.
            - reward_hidden_state (:obj:`Tuple[torch.Tensor]`): The input hidden state of LSTM about reward.
            - action (:obj:`torch.Tensor`): The predicted action to rollout.
        Returns (EZNetworkOutput):
            - value (:obj:`torch.Tensor`): The output value of input state to help policy improvement and evaluation.
            - value_prefix (:obj:`torch.Tensor`): The predicted prefix sum of value for input state.
            - policy_logits (:obj:`torch.Tensor`): The output logit to select discrete action.
            - latent_state (:obj:`torch.Tensor`): The encoding latent state of input state.
            - next_latent_state (:obj:`torch.Tensor`): The predicted next latent state.
            - reward_hidden_state (:obj:`Tuple[torch.Tensor]`): The output hidden state of LSTM about reward.
        Shapes:
            - obs (:obj:`torch.Tensor`): :math:`(B, num_channel, obs_shape[1], obs_shape[2])`, where B is batch_size.
            - action (:obj:`torch.Tensor`): :math:`(B, )`, where B is batch_size.
            - value (:obj:`torch.Tensor`): :math:`(B, value_support_size)`, where B is batch_size.
            - value_prefix (:obj:`torch.Tensor`): :math:`(B, reward_support_size)`, where B is batch_size.
            - policy_logits (:obj:`torch.Tensor`): :math:`(B, action_dim)`, where B is batch_size.
            - latent_state (:obj:`torch.Tensor`): :math:`(B, H_, W_)`, where B is batch_size, H_ is the height of \
                latent state, W_ is the width of latent state.
            - next_latent_state (:obj:`torch.Tensor`): :math:`(B, H_, W_)`, where B is batch_size, H_ is the height of \
                latent state, W_ is the width of latent state.
            - reward_hidden_state (:obj:`Tuple[torch.Tensor]`): The shape of each element is :math:`(1, B, lstm_hidden_size)`, where B is batch_size.
         """
        next_latent_state, reward_hidden_state, value_prefix = self._dynamics(latent_state, reward_hidden_state, action)
        policy_logits, value = self._prediction(next_latent_state)
        return EZNetworkOutput(value, value_prefix, policy_logits, next_latent_state, reward_hidden_state)

    def _representation(self, observation: torch.Tensor) -> Tuple[torch.Tensor]:
        """
        Overview:
            Use the representation network to encode the observations into latent state.
        Arguments:
            - obs (:obj:`torch.Tensor`): The 2D image observation data.
        Returns:
            - latent_state (:obj:`torch.Tensor`): The encoding latent state of input state.
        Shapes:
            - obs (:obj:`torch.Tensor`): :math:`(B, num_channel, obs_shape[1], obs_shape[2])`, where B is batch_size.
            - latent_state (:obj:`torch.Tensor`): :math:`(B, H_, W_)`, where B is batch_size, H_ is the height of \
                latent state, W_ is the width of latent state.
        """
        latent_state = self.representation_network(observation)
        if self.state_norm:
            latent_state = renormalize(latent_state)
        return latent_state

    def _prediction(self, latent_state: torch.Tensor) -> Tuple[torch.Tensor, torch.Tensor]:
        """
        Overview:
             use the prediction network to predict the "value" and "policy_logits" of the "latent_state".
        Arguments:
            - latent_state (:obj:`torch.Tensor`): The encoding latent state of input obs.
        Returns:
            - policy_logits (:obj:`torch.Tensor`): The output logit to select discrete action.
            - value (:obj:`torch.Tensor`): The output value of input state to help policy improvement and evaluation.
        Shapes:
            - latent_state (:obj:`torch.Tensor`): :math:`(B, H_, W_)`, where B is batch_size, H_ is the height of \
                latent state, W_ is the width of latent state.
            - policy_logits (:obj:`torch.Tensor`): :math:`(B, action_dim)`, where B is batch_size.
            - value (:obj:`torch.Tensor`): :math:`(B, value_support_size)`, where B is batch_size.
        """
        return self.prediction_network(latent_state)

    def _dynamics(self, latent_state: torch.Tensor, reward_hidden_state: Tuple[torch.Tensor],
                  action: torch.Tensor) -> Tuple[torch.Tensor, Tuple[torch.Tensor], torch.Tensor]:
        """
        Overview:
            Concatenate ``latent_state`` and ``action`` and use the dynamics network to predict ``next_latent_state``
            ``value_prefix`` and ``next_reward_hidden_state``.
        Arguments:
            - latent_state (:obj:`torch.Tensor`): The encoding latent state of input state.
            - reward_hidden_state (:obj:`Tuple[torch.Tensor]`): The input hidden state of LSTM about reward.
            - action (:obj:`torch.Tensor`): The predicted action to rollout.
        Returns:
            - next_latent_state (:obj:`torch.Tensor`): The predicted latent state of the next timestep.
            - next_reward_hidden_state (:obj:`Tuple[torch.Tensor]`): The output hidden state of LSTM about reward.
            - value_prefix (:obj:`torch.Tensor`): The predicted prefix sum of value for input state.
        Shapes:
            - latent_state (:obj:`torch.Tensor`): :math:`(B, H_, W_)`, where B is batch_size, H_ is the height of \
                latent state, W_ is the width of latent state.
            - action (:obj:`torch.Tensor`): :math:`(B, )`, where B is batch_size.
            - next_latent_state (:obj:`torch.Tensor`): :math:`(B, H_, W_)`, where B is batch_size, H_ is the height of \
                latent state, W_ is the width of latent state.
            - value_prefix (:obj:`torch.Tensor`): :math:`(B, reward_support_size)`, where B is batch_size.
        """
        # NOTE: the discrete action encoding type is important for some environments

        if not self.continuous_action_space:
            # discrete action space
            if self.discrete_action_encoding_type == 'one_hot':
                # Stack latent_state with the one hot encoded action.
                # The final action_encoding shape is (batch_size, action_space_size, latent_state[2], latent_state[3]), e.g. (8, 2, 4, 1).
                if len(action.shape) == 1:
                    # (batch_size, ) -> (batch_size, 1)
                    # e.g.,  torch.Size([8]) ->  torch.Size([8, 1])
                    action = action.unsqueeze(-1)

                # transform action to one-hot encoding.
                # action_one_hot shape: (batch_size, action_space_size), e.g., (8, 4)
                action_one_hot = torch.zeros(action.shape[0], self.action_space_size, device=action.device)
                # transform action to torch.int64
                action = action.long()
                action_one_hot.scatter_(1, action, 1)

                action_encoding_tmp = action_one_hot.unsqueeze(-1).unsqueeze(-1)
                action_encoding = action_encoding_tmp.expand(
                    latent_state.shape[0], self.action_space_size, latent_state.shape[2], latent_state.shape[3]
                )

            elif self.discrete_action_encoding_type == 'not_one_hot':
                # Stack latent_state with the normalized encoded action.
                # The final action_encoding shape is (batch_size, 1, latent_state[2], latent_state[3]), e.g. (8, 1, 4, 1).
                if len(action.shape) == 2:
                    # (batch_size, action_dim=1) -> (batch_size, 1, 1, 1)
                    # e.g.,  torch.Size([8, 1]) ->  torch.Size([8, 1, 1, 1])
                    action = action.unsqueeze(-1).unsqueeze(-1)
                elif len(action.shape) == 1:
                    # (batch_size,) -> (batch_size, 1, 1, 1)
                    # e.g., torch.Size([8])  -> torch.Size([8, 1, 1, 1])
                    action = action.unsqueeze(-1).unsqueeze(-1).unsqueeze(-1)

                action_encoding = action.expand(
                    latent_state.shape[0], 1, latent_state.shape[2], latent_state.shape[3]
                ) / self.action_space_size
        else:
            # continuous action space
<<<<<<< HEAD
            if len(action.shape) == 3:
                # <Added condition>
                action = action.unsqueeze(-1)
            elif len(action.shape) == 2:
                # (batch_size, action_dim) -> (batch_size, action_dim, 1, 1)
                # e.g.,  torch.Size([8, 2]) ->  torch.Size([8, 2, 1, 1])
                action = action.unsqueeze(-1).unsqueeze(-1)
            elif len(action.shape) == 1:
=======
            if len(action.shape) == 1:
>>>>>>> 3d338ae8
                # (batch_size,) -> (batch_size, action_dim=1, 1, 1)
                # e.g., torch.Size([8]) -> torch.Size([8, 1, 1, 1])
                action = action.unsqueeze(-1).unsqueeze(-1).unsqueeze(-1)
            elif len(action.shape) == 2:
                # (batch_size, action_dim) -> (batch_size, action_dim, 1, 1)
                # e.g., torch.Size([8, 2]) ->  torch.Size([8, 2, 1, 1])
                action = action.unsqueeze(-1).unsqueeze(-1)
            elif len(action.shape) == 3:
                # (batch_size, action_dim, 1) -> (batch_size, action_dim)
                # e.g., torch.Size([8, 2, 1]) ->  torch.Size([8, 2, 1, 1])
                action = action.unsqueeze(-1)

            action_encoding_tmp = action
            action_encoding = action_encoding_tmp.expand(
                latent_state.shape[0], self.action_space_size, latent_state.shape[2], latent_state.shape[3]
            )

        action_encoding = action_encoding.to(latent_state.device).float()
        # state_action_encoding shape: (batch_size, latent_state[1] + action_dim, latent_state[2], latent_state[3]) or
        # (batch_size, latent_state[1] + action_space_size, latent_state[2], latent_state[3]) depending on the discrete_action_encoding_type.
        state_action_encoding = torch.cat((latent_state, action_encoding), dim=1)
        next_latent_state, next_reward_hidden_state, value_prefix = self.dynamics_network(
            state_action_encoding, reward_hidden_state
        )
        if not self.state_norm:
            return next_latent_state, next_reward_hidden_state, value_prefix
        else:
            next_latent_state_normalized = renormalize(next_latent_state)
            return next_latent_state_normalized, next_reward_hidden_state, value_prefix

    def project(self, latent_state: torch.Tensor, with_grad=True) -> torch.Tensor:
        """
        Overview:
            Project the latent state to a lower dimension to calculate the self-supervised loss, which is proposed in EfficientZero.
            For more details, please refer to paper ``Exploring Simple Siamese Representation Learning``.
        Arguments:
            - latent_state (:obj:`torch.Tensor`): The encoding latent state of input state.
            - with_grad (:obj:`bool`): Whether to calculate gradient for the projection result.
        Returns:
            - proj (:obj:`torch.Tensor`): The result embedding vector of projection operation.
        Shapes:
            - latent_state (:obj:`torch.Tensor`): :math:`(B, H_, W_)`, where B is batch_size, H_ is the height of \
                latent state, W_ is the width of latent state.
            - proj (:obj:`torch.Tensor`): :math:`(B, projection_output_dim)`, where B is batch_size.

        Examples:
            >>> latent_state = torch.randn(256, 64, 6, 6)
            >>> output = self.project(latent_state)
            >>> output.shape # (256, 1024)

        .. note::
            for Atari:
            observation_shape = (12, 96, 96),  # original shape is (3,96,96), frame_stack_num=4
            if downsample is True, latent_state.shape: (batch_size, num_channel, obs_shape[1] / 16, obs_shape[2] / 16)
            i.e., (256, 64, 96 / 16, 96 / 16) = (256, 64, 6, 6)
            latent_state reshape: (256, 64, 6, 6) -> (256,64*6*6) = (256, 2304)
            # self.projection_input_dim = 64*6*6 = 2304
            # self.projection_output_dim = 1024
        """
        latent_state = latent_state.reshape(latent_state.shape[0], -1)

        proj = self.projection(latent_state)

        if with_grad:
            # with grad, use prediction_head
            return self.prediction_head(proj)
        else:
            return proj.detach()

    def get_params_mean(self):
        return get_params_mean(self)


class PredictionNetwork(nn.Module):

    def __init__(
            self,
            observation_shape: SequenceType,
            continuous_action_space,
            action_space_size,
            num_res_blocks,
            num_channels,
            value_head_channels,
            policy_head_channels,
            fc_value_layers,
            fc_policy_layers,
            output_support_size,
            flatten_output_size_for_value_head,
            flatten_output_size_for_policy_head,
            downsample: bool = False,
            last_linear_layer_init_zero: bool = True,
            activation: Optional[nn.Module] = nn.ReLU(inplace=True),
            # ==============================================================
            # specific sampled related config
            # ==============================================================
            sigma_type='conditioned',
            fixed_sigma_value: float = 0.3,
            bound_type: str = None,
            norm_type: str = 'BN',
    ):
        """
        Overview:
            The definition of policy and value prediction network, which is used to predict value and policy by the
            given latent state.
            The networks are mainly build on res_conv_blocks and fully connected layers.
        Arguments:
            - observation_shape (:obj:`SequenceType`): The shape of observation space, e.g. (C, H, W) for image.
            - continuous_action_space (:obj:`bool`): The type of action space. Default sets it to False.
            - action_space_size: (:obj:`int`): Action space size, usually an integer number. For discrete action \
                space, it is the number of discrete actions. For continuous action space, it is the dimension of \
                continuous action.
            - num_res_blocks (:obj:`int`): number of res blocks in model.
            - num_channels (:obj:`int`): channels of hidden states.
            - value_head_channels (:obj:`int`): channels of value head.
            - policy_head_channels (:obj:`int`): channels of policy head.
            - fc_value_layers (:obj:`SequenceType`): hidden layers of the value prediction head (MLP head).
            - fc_policy_layers (:obj:`SequenceType`): hidden layers of the policy prediction head (MLP head).
            - output_support_size (:obj:`int`): dim of value output.
            - flatten_output_size_for_value_head (:obj:`int`): dim of flatten hidden states.
            - flatten_output_size_for_policy_head (:obj:`int`): dim of flatten hidden states.
            - downsample (:obj:`bool`): Whether to do downsampling for observations in ``representation_network``.
            - last_linear_layer_init_zero (:obj:`bool`): Whether to use zero initializationss for the last layer of value/policy mlp, default sets it to True.
            # ==============================================================
            # specific sampled related config
            # ==============================================================
            # see ``ReparameterizationHead`` in ``ding.model.common.head`` for more details about the following arguments.
            - sigma_type (:obj:`str`): the type of sigma in policy head of prediction network, options={'conditioned', 'fixed'}.
            - fixed_sigma_value (:obj:`float`): the fixed sigma value in policy head of prediction network,
            - bound_type (:obj:`str`): The type of bound in networks.  Default sets it to None.
            - norm_type (:obj:`str`): The type of normalization in networks. Default sets it to 'BN'.
        """
        super().__init__()
        self.continuous_action_space = continuous_action_space
        self.flatten_output_size_for_value_head = flatten_output_size_for_value_head
        self.flatten_output_size_for_policy_head = flatten_output_size_for_policy_head
        self.norm_type = norm_type
        self.sigma_type = sigma_type
        self.fixed_sigma_value = fixed_sigma_value
        self.bound_type = bound_type
        self.activation = activation

        self.resblocks = nn.ModuleList(
            [
                ResBlock(
                    in_channels=num_channels,
                    activation=activation,
                    norm_type='BN',
                    res_type='basic',
                    bias=False
                ) for _ in range(num_res_blocks)
            ]
        )

        self.conv1x1_value = nn.Conv2d(num_channels, value_head_channels, 1)
        self.conv1x1_policy = nn.Conv2d(num_channels, policy_head_channels, 1)

        if norm_type == 'BN':
            self.norm_value = nn.BatchNorm2d(value_head_channels)
            self.norm_policy = nn.BatchNorm2d(policy_head_channels)
        elif norm_type == 'LN':
            if downsample:
                self.norm_value = nn.LayerNorm(
                    [value_head_channels, math.ceil(observation_shape[-2] / 16), math.ceil(observation_shape[-1] / 16)])
                self.norm_policy = nn.LayerNorm([policy_head_channels, math.ceil(observation_shape[-2] / 16),
                                                 math.ceil(observation_shape[-1] / 16)])
            else:
                self.norm_value = nn.LayerNorm([value_head_channels, observation_shape[-2], observation_shape[-1]])
                self.norm_policy = nn.LayerNorm([policy_head_channels, observation_shape[-2], observation_shape[-1]])

        self.fc_value_head = MLP(
            in_channels=self.flatten_output_size_for_value_head,
            hidden_channels=fc_value_layers[0],
            out_channels=output_support_size,
            layer_num=len(fc_value_layers) + 1,
            activation=activation,
            norm_type=self.norm_type,
            output_activation=False,
            output_norm=False,
            # last_linear_layer_init_zero=True is beneficial for convergence speed.
            last_linear_layer_init_zero=last_linear_layer_init_zero
        )

        # sampled related core code
        if self.continuous_action_space:
            self.fc_policy_head = ReparameterizationHead(
                input_size=self.flatten_output_size_for_policy_head,
                output_size=action_space_size,
                layer_num=len(fc_policy_layers) + 1,
                sigma_type=self.sigma_type,
                fixed_sigma_value=self.fixed_sigma_value,
                activation=nn.ReLU(),
                norm_type=None,
                bound_type=self.bound_type
            )
        else:
            self.fc_policy_head = MLP(
                in_channels=self.flatten_output_size_for_policy_head,
                hidden_channels=fc_policy_layers[0],
                out_channels=action_space_size,
                layer_num=len(fc_policy_layers) + 1,
                activation=activation,
                norm_type=self.norm_type,
                output_activation=False,
                output_norm=False,
                # last_linear_layer_init_zero=True is beneficial for convergence speed.
                last_linear_layer_init_zero=last_linear_layer_init_zero
            )

    def forward(self, latent_state: torch.Tensor) -> Tuple[torch.Tensor, torch.Tensor]:
        """
        Overview:
            Forward computation of the prediction network.
        Arguments:
            - latent_state (:obj:`torch.Tensor`): input tensor with shape (B, in_channels).
        Returns:
             - policy (:obj:`torch.Tensor`): policy tensor. If action space is discrete, shape is (B, action_space_size).
                If action space is continuous, shape is (B, action_space_size * 2).
            - value (:obj:`torch.Tensor`): value tensor with shape (B, output_support_size).
        """

        for res_block in self.resblocks:
            latent_state = res_block(latent_state)
        value = self.conv1x1_value(latent_state)
        value = self.norm_value(value)
        value = self.activation(value)

        policy = self.conv1x1_policy(latent_state)
        policy = self.norm_policy(policy)
        policy = self.activation(policy)

        value = value.reshape(-1, self.flatten_output_size_for_value_head)
        policy = policy.reshape(-1, self.flatten_output_size_for_policy_head)
        value = self.fc_value_head(value)

        # sampled related core code
        policy = self.fc_policy_head(policy)

        if self.continuous_action_space:
            policy = torch.cat([policy['mu'], policy['sigma']], dim=-1)

        return policy, value<|MERGE_RESOLUTION|>--- conflicted
+++ resolved
@@ -405,18 +405,7 @@
                 ) / self.action_space_size
         else:
             # continuous action space
-<<<<<<< HEAD
-            if len(action.shape) == 3:
-                # <Added condition>
-                action = action.unsqueeze(-1)
-            elif len(action.shape) == 2:
-                # (batch_size, action_dim) -> (batch_size, action_dim, 1, 1)
-                # e.g.,  torch.Size([8, 2]) ->  torch.Size([8, 2, 1, 1])
-                action = action.unsqueeze(-1).unsqueeze(-1)
-            elif len(action.shape) == 1:
-=======
             if len(action.shape) == 1:
->>>>>>> 3d338ae8
                 # (batch_size,) -> (batch_size, action_dim=1, 1, 1)
                 # e.g., torch.Size([8]) -> torch.Size([8, 1, 1, 1])
                 action = action.unsqueeze(-1).unsqueeze(-1).unsqueeze(-1)
