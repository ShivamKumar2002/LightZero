cfg = {}
cfg['tokenizer'] = {'_target_': 'models.tokenizer.Tokenizer',
                    'vocab_size': 128,  # TODO: for atari debug
                    'embed_dim': 128, # z_channels
                    'encoder':
                               {'resolution': 64, 'in_channels': 3, 'z_channels': 128, 'ch': 64,
                                'ch_mult': [1, 1, 1, 1, 1], 'num_res_blocks': 2, 'attn_resolutions': [8, 16],
                                'out_ch': 3, 'dropout': 0.0},# TODO：for atari debug
                            'decoder':
                    {'resolution': 64, 'in_channels': 3, 'z_channels': 128, 'ch': 64,
                     'ch_mult': [1, 1, 1, 1, 1], 'num_res_blocks': 2, 'attn_resolutions': [8, 16],
                     'out_ch': 3, 'dropout': 0.0}}  # TODO：for atari debug
cfg['world_model'] = {

                      # 'tokens_per_block': 2,
                      # 'max_blocks': 5,
                      # "max_tokens": 2 * 5,  # TODO： horizon:4
                      # # "context_length": 2 * 5,
                      # # "context_length_for_recurrent":2 * 5,
                      # "context_length": 2 * 4,
                      # "context_length_for_recurrent":2 * 4,
                      # "gru_gating": False,
                      # # "gru_gating": True,


                      # 'tokens_per_block': 2,
                      # 'max_blocks': 8,
                      # "max_tokens": 2 * 8,  # TODO： horizon:8
                      # # "context_length": 2 * 8,
                      # # "context_length_for_recurrent":2 * 8,
                      # "context_length": 2 * 4,
                      # "context_length_for_recurrent":2 * 4,
                      # "gru_gating": False,
                      # # "gru_gating": True,

                      'tokens_per_block': 2,
                      'max_blocks': 10,
                      "max_tokens": 2 * 10,  # TODO： horizon:8
                      # "context_length": 20,
                      # "context_length_for_recurrent": 20,
                      "context_length": 2 * 4, # TODO
                      "context_length_for_recurrent": 2 * 4,
                      "recurrent_keep_deepth": 100,
                      "gru_gating": False,
                      # "gru_gating": True,

                    #  'tokens_per_block': 2,
                    #   'max_blocks': 20,
                    #   "max_tokens": 2 * 20,  # TODO： horizon:8
                    #   # "context_length": 2*20,
                    #   # "context_length_for_recurrent": 2*20,
                    #   "context_length": 2 * 4, # TODO
                    #   "context_length_for_recurrent": 2 * 4,
                    #   "recurrent_keep_deepth": 100,
                    #   "gru_gating": False,

                      # 'tokens_per_block': 2,
                      # 'max_blocks': 30,
                      # "max_tokens": 2 * 30,  # TODO： horizon:8
                      # # "context_length": 2*20,
                      # # "context_length_for_recurrent": 2*20,
                      # "context_length": 2 * 4, # TODO
                      # "context_length_for_recurrent": 2 * 4,
                      # "recurrent_keep_deepth": 100,
                      # "gru_gating": False,

                      # 'tokens_per_block': 2,
                      # 'max_blocks': 40,
                      # "max_tokens": 2 * 40,  # TODO： horizon:8
                      # # "context_length": 2*20,
                      # # "context_length_for_recurrent": 2*20,
                      # "context_length": 2 * 4, # TODO
                      # "context_length_for_recurrent": 2 * 4,
                      # "recurrent_keep_deepth": 100,
                      # "gru_gating": False,


                      "device": 'cuda:0',
                      'analysis_sim_norm': False,
                      'analysis_dormant_ratio': False,
                      
                      'action_shape': 6, # TODO：for multi-task
                      
                      # 'action_shape': 6, # TODO：for pong qbert 
                      # 'action_shape': 9,# TODO：for mspacman
                      # 'action_shape': 18,# TODO：for Seaquest boxing Frostbite
                      # 'action_shape': 4,# TODO：for breakout

                      # 'embed_dim':512, # TODO：for atari
                      # 'embed_dim':1024, # TODO：for atari
                      'group_size': 8,  # NOTE: sim_norm
                      # 'group_size': 768,  # NOTE: softmax

                      'attention': 'causal',

                      # 'num_layers': 1, # TODO：for atari debug
                      # 'num_layers': 2, # TODO：for atari debug
                      'num_layers': 4, # TODO：for atari debug
                      # 'num_layers': 6, # TODO：for atari debug
                      # 'num_layers': 8, # TODO：for atari debug
                      # 'num_layers': 12, # TODO：for atari debug
                      'num_heads': 8,
                      'embed_dim': 768, # TODO：for atari

                      # 'num_layers': 12, # TODO：Gpt2 Base
                      # 'num_heads': 12, # TODO：Gpt2 Base
                      # 'embed_dim': 768, # TODO：Gpt2 Base

                      # 'num_layers': 12, # TODO：Gato Medium
                      # 'num_heads': 12, # TODO：Gato Medium
                      # 'embed_dim': 1536, # TODO：Gato Medium

                      # 'num_layers': 8, # TODO：Gato Base
                      # 'num_heads': 24, # TODO：Gato Base
                      # 'embed_dim': 768, # TODO：Gato Base

                      # 'num_layers': 24, # TODO：Gato Large
                      # 'num_heads': 16, # TODO：Gato Large
                      # 'embed_dim': 2048, # TODO：Gato  Large

                      'embed_pdrop': 0.1,
                      'resid_pdrop': 0.1,
                      'attn_pdrop': 0.1,
<<<<<<< HEAD
                      "device": 'cuda:5',
                    #   "device": 'cpu',
                      'support_size': 601,

                      'action_shape': 18, # TODO：for multi-task

                      # 'action_shape': 18,# TODO：for Seaquest boxing Frostbite
                      # 'action_shape': 9,# TODO：for mspacman
                      # 'action_shape': 4,# TODO：for breakout
                      # 'action_shape': 6,# TODO：for pong qbert 
=======
                    #   "device": 'cpu',
                      # 'support_size': 601,
                      'support_size': 101,  # TODO

>>>>>>> 959959ec

                      'max_cache_size': 5000,
                      # 'max_cache_size':50000,
                      # 'max_cache_size':500,
                      "env_num": 8,

                      'latent_recon_loss_weight': 0.05,
                      'perceptual_loss_weight': 0.05, # for stack1 rgb obs
                      # # 'perceptual_loss_weight':0., # for stack4 gray obs

                      # 'latent_recon_loss_weight': 0.,
                      # 'perceptual_loss_weight': 0., # for stack1 rgb obs

                      # 'latent_recon_loss_weight':0.,
                      # 'perceptual_loss_weight':0.,

                      # 'policy_entropy_weight': 0,
                      'policy_entropy_weight': 1e-4,

                      'predict_latent_loss_type': 'group_kl',
                      # 'predict_latent_loss_type': 'mse',
                      'obs_type': 'image', # 'vector', 'image'

                      # 'gamma': 1.5, # 0.5, 0.9, 0.99, 0.999
                      'gamma': 1, # 0.5, 0.9, 0.99, 0.999
                      'dormant_threshold': 0.025,
                      }
from easydict import EasyDict
cfg = EasyDict(cfg)<|MERGE_RESOLUTION|>--- conflicted
+++ resolved
@@ -121,23 +121,10 @@
                       'embed_pdrop': 0.1,
                       'resid_pdrop': 0.1,
                       'attn_pdrop': 0.1,
-<<<<<<< HEAD
-                      "device": 'cuda:5',
-                    #   "device": 'cpu',
-                      'support_size': 601,
-
-                      'action_shape': 18, # TODO：for multi-task
-
-                      # 'action_shape': 18,# TODO：for Seaquest boxing Frostbite
-                      # 'action_shape': 9,# TODO：for mspacman
-                      # 'action_shape': 4,# TODO：for breakout
-                      # 'action_shape': 6,# TODO：for pong qbert 
-=======
                     #   "device": 'cpu',
                       # 'support_size': 601,
                       'support_size': 101,  # TODO
 
->>>>>>> 959959ec
 
                       'max_cache_size': 5000,
                       # 'max_cache_size':50000,
