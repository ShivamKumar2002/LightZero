--- conflicted
+++ resolved
@@ -635,34 +635,12 @@
                     policy_values = policy_values / np.sum(policy_values)
                     action_index_in_legal_action_set = np.random.choice(len(legal_actions[i]), p=policy_values)
                     action = np.where(action_mask[i] == 1.0)[0][action_index_in_legal_action_set]
-<<<<<<< HEAD
-                    if np.random.rand() < self.collect_epsilon:
-                        action = np.random.choice(legal_actions[i])
-                else:
-                    # normal collect
-                    # NOTE: Only legal actions possess visit counts, so the ``action_index_in_legal_action_set`` represents
-                    # the index within the legal action set, rather than the index in the entire action set.
-                    action_index_in_legal_action_set, visit_count_distribution_entropy = select_action(
-                        distributions, temperature=self._collect_mcts_temperature, deterministic=False
-                    )
-                    # NOTE: Convert the ``action_index_in_legal_action_set`` to the corresponding ``action`` in the entire action set.
-                    action = np.where(action_mask[i] == 1.0)[0][action_index_in_legal_action_set]
-                output[i] = {
-                    'action': action,
-                    'visit_count_distributions': distributions,
-                    'visit_count_distribution_entropy': visit_count_distribution_entropy,
-                    'searched_value': value,
-                    'predicted_value': pred_values[i],
-                    'predicted_policy_logits': policy_logits[i],
-                }
-=======
                     output[env_id] = {
                         'action': action,
                         'searched_value': pred_values[i],
                         'predicted_value': pred_values[i],
                         'predicted_policy_logits': policy_logits[i],
                     }
->>>>>>> 3a2654ed
 
         return output
 
