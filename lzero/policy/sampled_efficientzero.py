import copy
from typing import List, Dict, Any, Tuple, Union

import numpy as np
import torch
import torch.optim as optim
from ding.model import model_wrap
from ding.policy.base_policy import Policy
from ding.torch_utils import to_tensor
from ding.utils import POLICY_REGISTRY
from ditk import logging
from torch.distributions import Categorical, Independent, Normal
from torch.nn import L1Loss

from lzero.mcts import SampledEfficientZeroMCTSCtree as MCTSCtree
from lzero.mcts import SampledEfficientZeroMCTSPtree as MCTSPtree
from lzero.model import ImageTransforms
from lzero.policy import scalar_transform, InverseScalarTransform, cross_entropy_loss, phi_transform, \
    DiscreteSupport, to_torch_float_tensor, ez_network_output_unpack, select_action, negative_cosine_similarity, prepare_obs, \
    configure_optimizers


@POLICY_REGISTRY.register('sampled_efficientzero')
class SampledEfficientZeroPolicy(Policy):
    """
    Overview:
        The policy class for Sampled EfficientZero.
    """

    # The default_config for Sampled fEficientZero policy.
    config = dict(
        model=dict(
            # (str) The model type. For 1-dimensional vector obs, we use mlp model. For 3-dimensional image obs, we use conv model.
            model_type='conv',  # options={'mlp', 'conv'}
            # (bool) If True, the action space of the environment is continuous, otherwise discrete.
            continuous_action_space=False,
            # (tuple) the stacked obs shape.
            # observation_shape=(1, 96, 96),  # if frame_stack_num=1
            observation_shape=(4, 96, 96),  # if frame_stack_num=4
            # (bool) Whether to use the self-supervised learning loss.
            self_supervised_learning_loss=True,
            # (int) The size of action space. For discrete action space, it is the number of actions.
            # For continuous action space, it is the dimension of action.
            action_space_size=6,
            # (bool) Whether to use discrete support to represent categorical distribution for value/reward/value_prefix.
            categorical_distribution=True,
            # (int) the image channel in image observation.
            image_channel=1,
            # (int) The number of frames to stack together.
            frame_stack_num=1,
            # (int) The scale of supports used in categorical distribution.
            # This variable is only effective when ``categorical_distribution=True``.
            support_scale=300,
            # (int) The hidden size in LSTM.
            lstm_hidden_size=512,
            # (str) The type of sigma. options={'conditioned', 'fixed'}
            sigma_type='conditioned',
            # (float) The fixed sigma value. Only effective when ``sigma_type='fixed'``.
            fixed_sigma_value=0.3,
            # (bool) whether to learn bias in the last linear layer in value and policy head.
            bias=True,
            # (str) The type of action encoding. Options are ['one_hot', 'not_one_hot']. Default to 'one_hot'.
            discrete_action_encoding_type='one_hot',
            # (bool) whether to use res connection in dynamics.
            res_connection_in_dynamics=True,
            # (str) The type of normalization in MuZero model. Options are ['BN', 'LN']. Default to 'LN'.
            norm_type='BN',
        ),
        # ****** common ******
        # (bool) ``sampled_algo=True`` means the policy is sampled-based algorithm (e.g. Sampled EfficientZero), which is used in ``collector``.
        sampled_algo=True,
        # (bool) whether to use the tanh function in sampled actions.
        action_tanh=True,
        # (bool) whether to use the fixed extreme action in sampled actions.
        sample_fixed_extreme_action=False,
        # (bool) Whether to enable the gumbel-based algorithm (e.g. Gumbel Muzero)
        gumbel_algo=False,
        # (bool) Whether to use C++ MCTS in policy. If False, use Python implementation.
        mcts_ctree=True,
        # (bool) Whether to use cuda in policy.
        cuda=True,
        # (int) The number of environments used in collecting data.
        collector_env_num=8,
        # (int) The number of environments used in evaluating policy.
        evaluator_env_num=3,
        # (str) The type of environment. The options are ['not_board_games', 'board_games'].
        env_type='not_board_games',
        # (str) The type of battle mode. The options are ['play_with_bot_mode', 'self_play_mode'].
        battle_mode='play_with_bot_mode',
        # (bool) Whether to monitor extra statistics in tensorboard.
        monitor_extra_statistics=True,
        # (int) The transition number of one ``GameSegment``.
        game_segment_length=200,

        # ****** observation ******
        # (bool) Whether to transform image to string to save memory.
        transform2string=False,
        # (bool) Whether to use data augmentation.
        use_augmentation=False,
        # (list) The style of augmentation.
        augmentation=['shift', 'intensity'],

<<<<<<< HEAD
        # ******* learn ******
        eps=dict(
            eps_greedy_exploration_in_collect=False,
            type='exp',
            start=1.,
            end=0.05,
            decay=int(2e5),
        ),
        ignore_done=False,

        # (int) Number of training episodes (randomly collected) in replay buffer when training starts.
        random_collect_episode_num=0,
=======
        # ****** learn ******
        # (bool) Whether to ignore the done flag in the training data. Typically, this value is set to False.
        # However, for some environments with a fixed episode length, to ensure the accuracy of Q-value calculations,
        # we should set it to True to avoid the influence of the done flag.
        ignore_done=False,
>>>>>>> 833cfae6
        # (int) How many updates(iterations) to train after collector's one collection.
        # Bigger "update_per_collect" means bigger off-policy.
        # collect data -> update policy-> collect data -> ...
        # For different env, we have different episode_length,
        # we usually set update_per_collect = collector_env_num * episode_length / batch_size * reuse_factor.
        # If we set update_per_collect=None, we will set update_per_collect = collected_transitions_num * cfg.policy.model_update_ratio automatically.
        update_per_collect=None,
        # (float) The ratio of the collected data used for training. Only effective when ``update_per_collect`` is not None.
        model_update_ratio=0.1,
        # (int) Minibatch size for one gradient descent.
        batch_size=256,
        # (str) Optimizer for training policy network. ['SGD', 'Adam', 'AdamW']
        optim_type='SGD',
        learning_rate=0.2,  # init lr for manually decay schedule
        # optim_type='Adam',
        # lr_piecewise_constant_decay=False,
        # learning_rate=0.003,  # lr for Adam optimizer
        # (float) Weight uniform initialization range in the last output layer
        init_w=3e-3,
        normalize_prob_of_sampled_actions=False,
        policy_loss_type='cross_entropy',  # options={'cross_entropy', 'KL'}
        # (int) Frequency of target network update.
        target_update_freq=100,
        weight_decay=1e-4,
        momentum=0.9,
        grad_clip_value=10,
        # You can use either "n_sample" or "n_episode" in collector.collect.
        # Get "n_episode" episodes per collect.
        n_episode=8,
        # (float) the number of simulations in MCTS.
        num_simulations=50,
        # (float) Discount factor (gamma) for returns.
        discount_factor=0.997,
        # (int) The number of step for calculating target q_value.
        td_steps=5,
        # (int) The number of unroll steps in dynamics network.
        num_unroll_steps=5,
        # (int) reset the hidden states in LSTM every ``lstm_horizon_len`` horizon steps.
        lstm_horizon_len=5,
        # (float) The weight of reward loss.
        reward_loss_weight=1,
        # (float) The weight of value loss.
        value_loss_weight=0.25,
        # (float) The weight of policy loss.
        policy_loss_weight=1,
        # (float) The weight of policy entropy loss.
        policy_entropy_loss_weight=0,
        # (float) The weight of ssl (self-supervised learning) loss.
        ssl_loss_weight=2,
        # (bool) Whether to use the cosine learning rate decay.
        cos_lr_scheduler=False,
        # (bool) Whether to use piecewise constant learning rate decay.
        # i.e. lr: 0.2 -> 0.02 -> 0.002
        lr_piecewise_constant_decay=True,
        # (int) The number of final training iterations to control lr decay, which is only used for manually decay.
        threshold_training_steps_for_final_lr=int(5e4),
        # (bool) Whether to use manually decayed temperature.
        # i.e. temperature: 1 -> 0.5 -> 0.25
        manual_temperature_decay=False,
        # (int) The number of final training iterations to control temperature, which is only used for manually decay.
        threshold_training_steps_for_final_temperature=int(1e5),
        # (float) The initial temperature value for piecewise constant decay. This value is only used when manual_temperature_decay=True.
        init_temperature_value_for_decay=1.0,
        # (float) The fixed temperature value for MCTS action selection, which is used to control the exploration.
        # The larger the value, the more exploration. This value is only used when manual_temperature_decay=False.
        fixed_temperature_value=0.25,

        # ****** Priority ******
        # (bool) Whether to use priority when sampling training data from the buffer.
        use_priority=True,
        # (bool) Whether to use the maximum priority for new collecting data.
        use_max_priority_for_new_data=True,
        # (float) The degree of prioritization to use. A value of 0 means no prioritization,
        # while a value of 1 means full prioritization.
        priority_prob_alpha=0.6,
        # (float) The degree of correction to use. A value of 0 means no correction,
        # while a value of 1 means full correction.
        priority_prob_beta=0.4,

        # ****** UCB ******
        # (float) The alpha value used in the Dirichlet distribution for exploration at the root node of the search tree.
        root_dirichlet_alpha=0.3,
        # (float) The noise weight at the root node of the search tree.
        root_noise_weight=0.25,
    )

    def default_model(self) -> Tuple[str, List[str]]:
        """
        Overview:
            Return this algorithm default model setting.
        Returns:
            - model_info (:obj:`Tuple[str, List[str]]`): model name and model import_names.
                - model_type (:obj:`str`): The model type used in this algorithm, which is registered in ModelRegistry.
                - import_names (:obj:`List[str]`): The model class path list used in this algorithm.

        .. note::
            The user can define and use customized network model but must obey the same interface definition indicated \
            by import_names path. For Sampled EfficientZero, ``lzero.model.sampled_efficientzero_model.SampledEfficientZeroModel``
        """
        if self._cfg.model.model_type == "conv":
            return 'SampledEfficientZeroModel', ['lzero.model.sampled_efficientzero_model']
        elif self._cfg.model.model_type == "mlp":
            return 'SampledEfficientZeroModelMLP', ['lzero.model.sampled_efficientzero_model_mlp']

    def _init_learn(self) -> None:
        """
        Overview:
            Learn mode init method. Called by ``self.__init__``. Initialize the learn model, optimizer and MCTS utils.
        """
        assert self._cfg.optim_type in ['SGD', 'Adam', 'AdamW'], self._cfg.optim_type
        if self._cfg.model.continuous_action_space:
            # Weight Init for the last output layer of gaussian policy head in prediction network.
            init_w = self._cfg.init_w
            self._model.prediction_network.fc_policy_head.mu.weight.data.uniform_(-init_w, init_w)
            self._model.prediction_network.fc_policy_head.mu.bias.data.uniform_(-init_w, init_w)
            try:
                self._model.prediction_network.fc_policy_head.log_sigma_layer.bias.data.uniform_(-init_w, init_w)
            except Exception as exception:
                logging.warning(exception)

        if self._cfg.optim_type == 'SGD':
            self._optimizer = optim.SGD(
                self._model.parameters(),
                lr=self._cfg.learning_rate,
                momentum=self._cfg.momentum,
                weight_decay=self._cfg.weight_decay,
            )

        elif self._cfg.optim_type == 'Adam':
            self._optimizer = optim.Adam(
                self._model.parameters(), lr=self._cfg.learning_rate, weight_decay=self._cfg.weight_decay
            )
        elif self._cfg.optim_type == 'AdamW':
            self._optimizer = configure_optimizers(
                model=self._model,
                weight_decay=self._cfg.weight_decay,
                learning_rate=self._cfg.learning_rate,
                device_type=self._cfg.device
            )

        if self._cfg.cos_lr_scheduler is True:
            from torch.optim.lr_scheduler import CosineAnnealingLR
            self.lr_scheduler = CosineAnnealingLR(self._optimizer, 1e6, eta_min=0, last_epoch=-1)

        if self._cfg.lr_piecewise_constant_decay:
            from torch.optim.lr_scheduler import LambdaLR
            max_step = self._cfg.threshold_training_steps_for_final_lr
            # NOTE: the 1, 0.1, 0.01 is the decay rate, not the lr.
            lr_lambda = lambda step: 1 if step < max_step * 0.5 else (0.1 if step < max_step else 0.01)  # noqa
            self.lr_scheduler = LambdaLR(self._optimizer, lr_lambda=lr_lambda)

        # use model_wrapper for specialized demands of different modes
        self._target_model = copy.deepcopy(self._model)
        self._target_model = model_wrap(
            self._target_model,
            wrapper_name='target',
            update_type='assign',
            update_kwargs={'freq': self._cfg.target_update_freq}
        )
        self._learn_model = self._model

        if self._cfg.use_augmentation:
            self.image_transforms = ImageTransforms(
                self._cfg.augmentation,
                image_shape=(self._cfg.model.observation_shape[1], self._cfg.model.observation_shape[2])
            )
        self.value_support = DiscreteSupport(-self._cfg.model.support_scale, self._cfg.model.support_scale, delta=1)
        self.reward_support = DiscreteSupport(-self._cfg.model.support_scale, self._cfg.model.support_scale, delta=1)
        self.inverse_scalar_transform_handle = InverseScalarTransform(
            self._cfg.model.support_scale, self._cfg.device, self._cfg.model.categorical_distribution
        )

    def _forward_learn(self, data: torch.Tensor) -> Dict[str, Union[float, int]]:
        """
         Overview:
             The forward function for learning policy in learn mode, which is the core of the learning process.
             The data is sampled from replay buffer.
             The loss is calculated by the loss function and the loss is backpropagated to update the model.
         Arguments:
             - data (:obj:`Tuple[torch.Tensor]`): The data sampled from replay buffer, which is a tuple of tensors.
                 The first tensor is the current_batch, the second tensor is the target_batch.
         Returns:
             - info_dict (:obj:`Dict[str, Union[float, int]]`): The information dict to be logged, which contains \
                 current learning loss and learning statistics.
         """
        self._learn_model.train()
        self._target_model.train()

        current_batch, target_batch = data
        # ==============================================================
        # sampled related core code
        # ==============================================================
        obs_batch_ori, action_batch, child_sampled_actions_batch, mask_batch, indices, weights, make_time = current_batch
        target_value_prefix, target_value, target_policy = target_batch

        obs_batch, obs_target_batch = prepare_obs(obs_batch_ori, self._cfg)

        # do augmentations
        if self._cfg.use_augmentation:
            obs_batch = self.image_transforms.transform(obs_batch)
            if self._cfg.model.self_supervised_learning_loss:
                obs_target_batch = self.image_transforms.transform(obs_target_batch)

        # shape: (batch_size, num_unroll_steps, action_dim)
        # NOTE: .float(), in continuous action space.
        action_batch = torch.from_numpy(action_batch).to(self._cfg.device).float().unsqueeze(-1)
        data_list = [
            mask_batch,
            target_value_prefix.astype('float32'),
            target_value.astype('float32'), target_policy, weights
        ]
        [mask_batch, target_value_prefix, target_value, target_policy,
         weights] = to_torch_float_tensor(data_list, self._cfg.device)
        # ==============================================================
        # sampled related core code
        # ==============================================================
        # shape: (batch_size, num_unroll_steps+1, num_of_sampled_actions, action_dim, 1), e.g. (4, 6, 5, 1, 1)
        child_sampled_actions_batch = torch.from_numpy(child_sampled_actions_batch).to(self._cfg.device).unsqueeze(-1)

        target_value_prefix = target_value_prefix.view(self._cfg.batch_size, -1)
        target_value = target_value.view(self._cfg.batch_size, -1)

        assert obs_batch.size(0) == self._cfg.batch_size == target_value_prefix.size(0)

        # ``scalar_transform`` to transform the original value to the scaled value,
        # i.e. h(.) function in paper https://arxiv.org/pdf/1805.11593.pdf.
        transformed_target_value_prefix = scalar_transform(target_value_prefix)
        transformed_target_value = scalar_transform(target_value)
        # transform a scalar to its categorical_distribution. After this transformation, each scalar is
        # represented as the linear combination of its two adjacent supports.
        target_value_prefix_categorical = phi_transform(self.reward_support, transformed_target_value_prefix)
        target_value_categorical = phi_transform(self.value_support, transformed_target_value)

        # ==============================================================
        # the core initial_inference in SampledEfficientZero policy.
        # ==============================================================
        network_output = self._learn_model.initial_inference(obs_batch)
        # value_prefix shape: (batch_size, 10), the ``value_prefix`` at the first step is zero padding.
        latent_state, value_prefix, reward_hidden_state, value, policy_logits = ez_network_output_unpack(network_output)

        # transform the scaled value or its categorical representation to its original value,
        # i.e. h^(-1)(.) function in paper https://arxiv.org/pdf/1805.11593.pdf.
        original_value = self.inverse_scalar_transform_handle(value)

        # Note: The following lines are just for logging.
        predicted_value_prefixs = []
        if self._cfg.monitor_extra_statistics:
            latent_state_list = latent_state.detach().cpu().numpy()
            predicted_values, predicted_policies = original_value.detach().cpu(), torch.softmax(
                policy_logits, dim=1
            ).detach().cpu()

        # calculate the new priorities for each transition.
        value_priority = L1Loss(reduction='none')(original_value.squeeze(-1), target_value[:, 0])
        value_priority = value_priority.data.cpu().numpy() + 1e-6

        # ==============================================================
        # calculate policy and value loss for the first step.
        # ==============================================================
        value_loss = cross_entropy_loss(value, target_value_categorical[:, 0])

        policy_loss = torch.zeros(self._cfg.batch_size, device=self._cfg.device)

        policy_entropy = torch.zeros(1, device=self._cfg.device)
        policy_entropy_loss = torch.zeros(self._cfg.batch_size, device=self._cfg.device)
        target_policy_entropy = torch.zeros(1, device=self._cfg.device)

        # ==============================================================
        # sampled related core code: calculate policy loss, typically cross_entropy_loss
        # ==============================================================
        if self._cfg.model.continuous_action_space:
            """continuous action space"""
            # NOTE: the policy_loss is cumulative, i.e. the sum of policy_loss at each unroll step.
            policy_loss, policy_entropy_one_step, policy_entropy_loss_one_step, target_policy_entropy_one_step, target_sampled_actions, mu, sigma = self._calculate_policy_loss_cont(
                policy_loss, policy_logits, target_policy, mask_batch, child_sampled_actions_batch, unroll_step=0
            )
        else:
            """discrete action space"""
            policy_loss, policy_entropy_one_step, policy_entropy_loss_one_step, target_policy_entropy_one_step, target_sampled_actions = self._calculate_policy_loss_disc(
                policy_loss, policy_logits, target_policy, mask_batch, child_sampled_actions_batch, unroll_step=0
            )
        policy_entropy += policy_entropy_one_step
        policy_entropy_loss += policy_entropy_loss_one_step
        target_policy_entropy += target_policy_entropy_one_step

        value_prefix_loss = torch.zeros(self._cfg.batch_size, device=self._cfg.device)
        consistency_loss = torch.zeros(self._cfg.batch_size, device=self._cfg.device)

        gradient_scale = 1 / self._cfg.num_unroll_steps

        # ==============================================================
        # the core recurrent_inference in SampledEfficientZero policy.
        # ==============================================================
        for step_i in range(self._cfg.num_unroll_steps):
            # unroll with the dynamics function: predict the next ``latent_state``, ``reward_hidden_state``,
            # `` value_prefix`` given current ``latent_state`` ``reward_hidden_state`` and ``action``.
            # And then predict policy_logits and value  with the prediction function.
            network_output = self._learn_model.recurrent_inference(
                latent_state, reward_hidden_state, action_batch[:, step_i]
            )
            latent_state, value_prefix, reward_hidden_state, value, policy_logits = ez_network_output_unpack(
                network_output
            )

            # transform the scaled value or its categorical representation to its original value,
            # i.e. h^(-1)(.) function in paper https://arxiv.org/pdf/1805.11593.pdf.
            original_value = self.inverse_scalar_transform_handle(value)

            if self._cfg.model.self_supervised_learning_loss:
                # ==============================================================
                # calculate consistency loss for the next ``num_unroll_steps`` unroll steps.
                # ==============================================================
                if self._cfg.ssl_loss_weight > 0:
                    # obtain the oracle hidden states from representation function.
                    if self._cfg.model.model_type == 'conv':
                        beg_index = self._cfg.model.image_channel * step_i
                        end_index = self._cfg.model.image_channel * (step_i + self._cfg.model.frame_stack_num)
                        network_output = self._learn_model.initial_inference(
                            obs_target_batch[:, beg_index:end_index, :, :]
                        )
                    elif self._cfg.model.model_type == 'mlp':
                        beg_index = self._cfg.model.observation_shape * step_i
                        end_index = self._cfg.model.observation_shape * (step_i + self._cfg.model.frame_stack_num)
                        network_output = self._learn_model.initial_inference(obs_target_batch[:, beg_index:end_index])

                    latent_state = to_tensor(latent_state)
                    representation_state = to_tensor(network_output.latent_state)

                    # NOTE: no grad for the representation_state branch.
                    dynamic_proj = self._learn_model.project(latent_state, with_grad=True)
                    observation_proj = self._learn_model.project(representation_state, with_grad=False)
                    temp_loss = negative_cosine_similarity(dynamic_proj, observation_proj) * mask_batch[:, step_i]

                    consistency_loss += temp_loss

            # NOTE: the target policy, target_value_categorical, target_value_prefix_categorical is calculated in
            # game buffer now.
            # ==============================================================
            # sampled related core code:
            # calculate policy loss for the next ``num_unroll_steps`` unroll steps.
            # NOTE: the += in policy loss.
            # ==============================================================
            if self._cfg.model.continuous_action_space:
                """continuous action space"""
                policy_loss, policy_entropy_one_step, policy_entropy_loss_one_step, target_policy_entropy_one_step, target_sampled_actions, mu, sigma = self._calculate_policy_loss_cont(
                    policy_loss,
                    policy_logits,
                    target_policy,
                    mask_batch,
                    child_sampled_actions_batch,
                    unroll_step=step_i + 1
                )
            else:
                """discrete action space"""
                policy_loss, policy_entropy_one_step, policy_entropy_loss_one_step, target_policy_entropy_one_step, target_sampled_actions = self._calculate_policy_loss_disc(
                    policy_loss,
                    policy_logits,
                    target_policy,
                    mask_batch,
                    child_sampled_actions_batch,
                    unroll_step=step_i + 1
                )
            policy_entropy += policy_entropy_one_step
            policy_entropy_loss += policy_entropy_loss_one_step
            target_policy_entropy += target_policy_entropy_one_step

            value_loss += cross_entropy_loss(value, target_value_categorical[:, step_i + 1])
            value_prefix_loss += cross_entropy_loss(value_prefix, target_value_prefix_categorical[:, step_i])

            # reset hidden states every ``lstm_horizon_len`` unroll steps.
            if (step_i + 1) % self._cfg.lstm_horizon_len == 0:
                reward_hidden_state = (
                    torch.zeros(1, self._cfg.batch_size, self._cfg.model.lstm_hidden_size).to(self._cfg.device),
                    torch.zeros(1, self._cfg.batch_size, self._cfg.model.lstm_hidden_size).to(self._cfg.device)
                )

            if self._cfg.monitor_extra_statistics:
                original_value_prefixs = self.inverse_scalar_transform_handle(value_prefix)
                original_value_prefixs_cpu = original_value_prefixs.detach().cpu()

                predicted_values = torch.cat(
                    (predicted_values, self.inverse_scalar_transform_handle(value).detach().cpu())
                )
                predicted_value_prefixs.append(original_value_prefixs_cpu)
                predicted_policies = torch.cat((predicted_policies, torch.softmax(policy_logits, dim=1).detach().cpu()))
                latent_state_list = np.concatenate((latent_state_list, latent_state.detach().cpu().numpy()))

        # ==============================================================
        # the core learn model update step.
        # ==============================================================
        # weighted loss with masks (some invalid states which are out of trajectory.)
        loss = (
            self._cfg.ssl_loss_weight * consistency_loss + self._cfg.policy_loss_weight * policy_loss +
            self._cfg.value_loss_weight * value_loss + self._cfg.reward_loss_weight * value_prefix_loss +
            self._cfg.policy_entropy_loss_weight * policy_entropy_loss
        )
        weighted_total_loss = (weights * loss).mean()
        weighted_total_loss.register_hook(lambda grad: grad * gradient_scale)
        self._optimizer.zero_grad()
        weighted_total_loss.backward()

        # 打印梯度信息
        # print("Gradients for each parameter:")
        # for name, param in self._learn_model.named_parameters():
        #     if param.grad is not None:
        #         print(f"{name}: {param.grad}")

        # print("Gradients for fc_policy_head:")
        # for name, param in self._learn_model.prediction_network.fc_policy_head.named_parameters():
        #     if param.grad is not None:
        #         print(f"{name}: {param.grad}")

        total_grad_norm_before_clip = torch.nn.utils.clip_grad_norm_(
            self._learn_model.parameters(), self._cfg.grad_clip_value
        )
        self._optimizer.step()
        if self._cfg.cos_lr_scheduler or self._cfg.lr_piecewise_constant_decay:
            self.lr_scheduler.step()

        # ==============================================================
        # the core target model update step.
        # ==============================================================
        self._target_model.update(self._learn_model.state_dict())

        if self._cfg.monitor_extra_statistics:
            predicted_value_prefixs = torch.stack(predicted_value_prefixs).transpose(1, 0).squeeze(-1)
            predicted_value_prefixs = predicted_value_prefixs.reshape(-1).unsqueeze(-1)

        return_data = {
            'cur_lr': self._optimizer.param_groups[0]['lr'],
            'collect_mcts_temperature': self.collect_mcts_temperature,
            'weighted_total_loss': weighted_total_loss.item(),
            'total_loss': loss.mean().item(),
            'policy_loss': policy_loss.mean().item(),
            'policy_entropy': policy_entropy.item() / (self._cfg.num_unroll_steps + 1),
            'target_policy_entropy': target_policy_entropy.item() / (self._cfg.num_unroll_steps + 1),
            'value_prefix_loss': value_prefix_loss.mean().item(),
            'value_loss': value_loss.mean().item(),
            'consistency_loss': consistency_loss.mean() / self._cfg.num_unroll_steps,

            # ==============================================================
            # priority related
            # ==============================================================
            'value_priority': value_priority.flatten().mean().item(),
            'value_priority_orig': value_priority,
            'target_value_prefix': target_value_prefix.detach().cpu().numpy().mean().item(),
            'target_value': target_value.detach().cpu().numpy().mean().item(),
            'transformed_target_value_prefix': transformed_target_value_prefix.detach().cpu().numpy().mean().item(),
            'transformed_target_value': transformed_target_value.detach().cpu().numpy().mean().item(),
            'predicted_value_prefixs': predicted_value_prefixs.detach().cpu().numpy().mean().item(),
            'predicted_values': predicted_values.detach().cpu().numpy().mean().item()
        }

        if self._cfg.model.continuous_action_space:
            return_data.update(
                {
                    # ==============================================================
                    # sampled related core code
                    # ==============================================================
                    'policy_mu_max': mu[:, 0].max().item(),
                    'policy_mu_min': mu[:, 0].min().item(),
                    'policy_mu_mean': mu[:, 0].mean().item(),
                    'policy_sigma_max': sigma.max().item(),
                    'policy_sigma_min': sigma.min().item(),
                    'policy_sigma_mean': sigma.mean().item(),
                    # take the fist dim in action space
                    'target_sampled_actions_max': target_sampled_actions[:, :, 0].max().item(),
                    'target_sampled_actions_min': target_sampled_actions[:, :, 0].min().item(),
                    'target_sampled_actions_mean': target_sampled_actions[:, :, 0].mean().item(),
                    'total_grad_norm_before_clip': total_grad_norm_before_clip
                }
            )
        else:
            return_data.update(
                {
                    # ==============================================================
                    # sampled related core code
                    # ==============================================================
                    # take the fist dim in action space
                    'target_sampled_actions_max': target_sampled_actions[:, :].float().max().item(),
                    'target_sampled_actions_min': target_sampled_actions[:, :].float().min().item(),
                    'target_sampled_actions_mean': target_sampled_actions[:, :].float().mean().item(),
                    'total_grad_norm_before_clip': total_grad_norm_before_clip
                }
            )

        return return_data

    def _calculate_policy_loss_cont(
            self, policy_loss: torch.Tensor, policy_logits: torch.Tensor, target_policy: torch.Tensor,
            mask_batch: torch.Tensor, child_sampled_actions_batch: torch.Tensor, unroll_step: int
    ) -> Tuple[torch.Tensor]:
        """
        Overview:
            Calculate the policy loss for continuous action space.
        Arguments:
            - policy_loss (:obj:`torch.Tensor`): The policy loss tensor.
            - policy_logits (:obj:`torch.Tensor`): The policy logits tensor.
            - target_policy (:obj:`torch.Tensor`): The target policy tensor.
            - mask_batch (:obj:`torch.Tensor`): The mask tensor.
            - child_sampled_actions_batch (:obj:`torch.Tensor`): The child sampled actions tensor.
            - unroll_step (:obj:`int`): The unroll step.
        Returns:
            - policy_loss (:obj:`torch.Tensor`): The policy loss tensor.
            - policy_entropy (:obj:`torch.Tensor`): The policy entropy tensor.
            - policy_entropy_loss (:obj:`torch.Tensor`): The policy entropy loss tensor.
            - target_policy_entropy (:obj:`torch.Tensor`): The target policy entropy tensor.
            - target_sampled_actions (:obj:`torch.Tensor`): The target sampled actions tensor.
            - mu (:obj:`torch.Tensor`): The mu tensor.
            - sigma (:obj:`torch.Tensor`): The sigma tensor.
        """
        (mu, sigma
         ) = policy_logits[:, :self._cfg.model.action_space_size], policy_logits[:, -self._cfg.model.action_space_size:]

        dist = Independent(Normal(mu, sigma), 1)

        # take the init hypothetical step k=unroll_step
        target_normalized_visit_count = target_policy[:, unroll_step]

        # ******* NOTE: target_policy_entropy is only for debug.  ******
        non_masked_indices = torch.nonzero(mask_batch[:, unroll_step]).squeeze(-1)
        # Check if there are any unmasked rows
        if len(non_masked_indices) > 0:
            target_normalized_visit_count_masked = torch.index_select(
                target_normalized_visit_count, 0, non_masked_indices
            )
            target_dist = Categorical(target_normalized_visit_count_masked)
            target_policy_entropy = target_dist.entropy().mean()
        else:
            # Set target_policy_entropy to 0 if all rows are masked
            target_policy_entropy = 0

        # shape: (batch_size, num_unroll_steps, num_of_sampled_actions, action_dim, 1) -> (batch_size,
        # num_of_sampled_actions, action_dim) e.g. (4, 6, 20, 2, 1) ->  (4, 20, 2)
        target_sampled_actions = child_sampled_actions_batch[:, unroll_step].squeeze(-1)

        policy_entropy = dist.entropy().mean()
        policy_entropy_loss = -dist.entropy()

        # Project the sampled-based improved policy back onto the space of representable policies. calculate KL
        # loss (batch_size, num_of_sampled_actions) -> (4,20) target_normalized_visit_count is
        # categorical distribution, the range of target_log_prob_sampled_actions is (-inf, 0), add 1e-6 for
        # numerical stability.
        target_log_prob_sampled_actions = torch.log(target_normalized_visit_count + 1e-6)
        log_prob_sampled_actions = []
        for k in range(self._cfg.model.num_of_sampled_actions):
            # target_sampled_actions[:,i,:].shape: batch_size, action_dim -> 4,2
            # dist.log_prob(target_sampled_actions[:,i,:]).shape: batch_size -> 4
            # dist is normal distribution, the range of log_prob_sampled_actions is (-inf, inf)

            if self._cfg.action_tanh:
                # way 1: SAC-like
                target_sampled_actions = torch.clamp(target_sampled_actions, -1 + 1e-6, 1 - 1e-6)
                y = 1 - target_sampled_actions[:, k, :].pow(2)

                # NOTE: for numerical stability.
                target_sampled_actions_clamped = torch.clamp(
                    target_sampled_actions[:, k, :], torch.tensor(-1 + 1e-6), torch.tensor(1 - 1e-6)
                )
                target_sampled_actions_before_tanh = torch.arctanh(target_sampled_actions_clamped)

                # keep dimension for loss computation (usually for action space is 1 env. e.g. pendulum)
                log_prob = dist.log_prob(target_sampled_actions_before_tanh).unsqueeze(-1)
                log_prob = log_prob - torch.log(y + 1e-6).sum(-1, keepdim=True)
                log_prob = log_prob.squeeze(-1)

                # NOTE: for numerical stability.
                # TODO: check if this is correct
                # min_value_in_y = torch.min(y)
                # epsilon = min_value_in_y if min_value_in_y < 0.1 else torch.tensor(1e-6)
                # log_prob = log_prob - torch.log(y + epsilon).sum(-1, keepdim=True)
                # log_prob = log_prob.squeeze(-1)

                # min_value_in_y, _ = torch.min(y, dim=1, keepdim=True)
                # epsilon = torch.where(min_value_in_y < 0.1, min_value_in_y, torch.tensor(1e-6))
                # log_prob = log_prob - torch.log(y + epsilon).sum(-1, keepdim=True)
                # log_prob = log_prob.squeeze(-1)

                # assert (log_prob < 0).all(), "log_prob should be negative when dist is discrete distribution."
            else:
                # way 2:
                log_prob = dist.log_prob(target_sampled_actions[:, k, :])

            log_prob_sampled_actions.append(log_prob)

        # shape: (batch_size, num_of_sampled_actions) e.g. (4,20)
        log_prob_sampled_actions = torch.stack(log_prob_sampled_actions, dim=-1)

        if self._cfg.normalize_prob_of_sampled_actions:
            # normalize the prob of sampled actions
            prob_sampled_actions_norm = torch.exp(log_prob_sampled_actions) / torch.exp(log_prob_sampled_actions).sum(
                -1
            ).unsqueeze(-1).repeat(1, log_prob_sampled_actions.shape[-1]).detach()
            # the above line is equal to the following line.
            # prob_sampled_actions_norm = F.normalize(torch.exp(log_prob_sampled_actions), p=1., dim=-1, eps=1e-6)
            log_prob_sampled_actions = torch.log(prob_sampled_actions_norm + 1e-6)

        # NOTE: the +=.
        if self._cfg.policy_loss_type == 'KL':
            # KL divergence loss: sum( p* log(p/q) ) = sum( p*log(p) - p*log(q) )= sum( p*log(p)) - sum( p*log(q) )
            policy_loss += (
                torch.exp(target_log_prob_sampled_actions.detach()) *
                (target_log_prob_sampled_actions.detach() - log_prob_sampled_actions)
            ).sum(-1) * mask_batch[:, unroll_step]
        elif self._cfg.policy_loss_type == 'cross_entropy':
            # cross_entropy loss: - sum(p * log (q) )  ;   $$H(p, q) = -\sum_{i} p(i) \log{q(i)}$$
            policy_loss += -torch.sum(
                torch.exp(target_log_prob_sampled_actions.detach()) * log_prob_sampled_actions, 1
            ) * mask_batch[:, unroll_step]

        return policy_loss, policy_entropy, policy_entropy_loss, target_policy_entropy, target_sampled_actions, mu, sigma

    def _calculate_policy_loss_disc(
            self, policy_loss: torch.Tensor, policy_logits: torch.Tensor, target_policy: torch.Tensor,
            mask_batch: torch.Tensor, child_sampled_actions_batch: torch.Tensor, unroll_step: int
    ) -> Tuple[torch.Tensor]:
        """
        Overview:
            Calculate the policy loss for discrete action space.
        Arguments:
            - policy_loss (:obj:`torch.Tensor`): The policy loss tensor.
            - policy_logits (:obj:`torch.Tensor`): The policy logits tensor.
            - target_policy (:obj:`torch.Tensor`): The target policy tensor.
            - mask_batch (:obj:`torch.Tensor`): The mask tensor.
            - child_sampled_actions_batch (:obj:`torch.Tensor`): The child sampled actions tensor.
            - unroll_step (:obj:`int`): The unroll step.
        Returns:
            - policy_loss (:obj:`torch.Tensor`): The policy loss tensor.
            - policy_entropy (:obj:`torch.Tensor`): The policy entropy tensor.
            - policy_entropy_loss (:obj:`torch.Tensor`): The policy entropy loss tensor.
            - target_policy_entropy (:obj:`torch.Tensor`): The target policy entropy tensor.
            - target_sampled_actions (:obj:`torch.Tensor`): The target sampled actions tensor.
        """
        prob = torch.softmax(policy_logits, dim=-1)
        dist = Categorical(prob)

        # take the init hypothetical step k=unroll_step
        target_normalized_visit_count = target_policy[:, unroll_step]

        # Note: The target_policy_entropy is just for debugging.
        target_normalized_visit_count_masked = torch.index_select(
            target_normalized_visit_count, 0,
            torch.nonzero(mask_batch[:, unroll_step]).squeeze(-1)
        )
        target_dist = Categorical(target_normalized_visit_count_masked)
        target_policy_entropy = target_dist.entropy().mean()

        # shape: (batch_size, num_unroll_steps, num_of_sampled_actions, action_dim, 1) -> (batch_size,
        # num_of_sampled_actions, action_dim) e.g. (4, 6, 20, 2, 1) ->  (4, 20, 2)
        target_sampled_actions = child_sampled_actions_batch[:, unroll_step].squeeze(-1)

        policy_entropy = dist.entropy().mean()
        policy_entropy_loss = -dist.entropy()

        # Project the sampled-based improved policy back onto the space of representable policies. calculate KL
        # loss (batch_size, num_of_sampled_actions) -> (4,20) target_normalized_visit_count is
        # categorical distribution, the range of target_log_prob_sampled_actions is (-inf, 0), add 1e-6 for
        # numerical stability.
        target_log_prob_sampled_actions = torch.log(target_normalized_visit_count + 1e-6)

        log_prob_sampled_actions = []
        for k in range(self._cfg.model.num_of_sampled_actions):
            # target_sampled_actions[:,i,:] shape: (batch_size, action_dim) e.g. (4,2)
            # dist.log_prob(target_sampled_actions[:,i,:]) shape: batch_size e.g. 4
            # dist is normal distribution, the range of log_prob_sampled_actions is (-inf, inf)

            if len(target_sampled_actions.shape) == 2:
                target_sampled_actions = target_sampled_actions.unsqueeze(-1)

            log_prob = torch.log(prob.gather(-1, target_sampled_actions[:, k].long()).squeeze(-1) + 1e-6)
            log_prob_sampled_actions.append(log_prob)

        # (batch_size, num_of_sampled_actions) e.g. (4,20)
        log_prob_sampled_actions = torch.stack(log_prob_sampled_actions, dim=-1)

        if self._cfg.normalize_prob_of_sampled_actions:
            # normalize the prob of sampled actions
            prob_sampled_actions_norm = torch.exp(log_prob_sampled_actions) / torch.exp(log_prob_sampled_actions).sum(
                -1
            ).unsqueeze(-1).repeat(1, log_prob_sampled_actions.shape[-1]).detach()
            # the above line is equal to the following line.
            # prob_sampled_actions_norm = F.normalize(torch.exp(log_prob_sampled_actions), p=1., dim=-1, eps=1e-6)
            log_prob_sampled_actions = torch.log(prob_sampled_actions_norm + 1e-6)

        # NOTE: the +=.
        if self._cfg.policy_loss_type == 'KL':
            # KL divergence loss: sum( p* log(p/q) ) = sum( p*log(p) - p*log(q) )= sum( p*log(p)) - sum( p*log(q) )
            policy_loss += (
                torch.exp(target_log_prob_sampled_actions.detach()) *
                (target_log_prob_sampled_actions.detach() - log_prob_sampled_actions)
            ).sum(-1) * mask_batch[:, unroll_step]
        elif self._cfg.policy_loss_type == 'cross_entropy':
            # cross_entropy loss: - sum(p * log (q) )
            policy_loss += -torch.sum(
                torch.exp(target_log_prob_sampled_actions.detach()) * log_prob_sampled_actions, 1
            ) * mask_batch[:, unroll_step]

        return policy_loss, policy_entropy, policy_entropy_loss, target_policy_entropy, target_sampled_actions

    def _init_collect(self) -> None:
        """
          Overview:
              Collect mode init method. Called by ``self.__init__``. Initialize the collect model and MCTS utils.
          """
        self._collect_model = self._model
        if self._cfg.mcts_ctree:
            self._mcts_collect = MCTSCtree(self._cfg)
        else:
            self._mcts_collect = MCTSPtree(self._cfg)
        self.collect_mcts_temperature = 1

    def _forward_collect(
        self,
        data: torch.Tensor,
        action_mask: list = None,
        temperature: float = 1,
        to_play: List = [-1],
        epsilon: float = 0.,
        ready_env_id=None
    ):
        """
        Overview:
            The forward function for collecting data in collect mode. Use model to execute MCTS search.
            Choosing the action through sampling during the collect mode.
        Arguments:
            - data (:obj:`torch.Tensor`): The input data, i.e. the observation.
            - action_mask (:obj:`list`): The action mask, i.e. the action that cannot be selected.
            - temperature (:obj:`float`): The temperature of the policy.
            - to_play (:obj:`int`): The player to play.
            - ready_env_id (:obj:`list`): The id of the env that is ready to collect.
        Shape:
            - data (:obj:`torch.Tensor`):
                - For Atari, :math:`(N, C*S, H, W)`, where N is the number of collect_env, C is the number of channels, \
                    S is the number of stacked frames, H is the height of the image, W is the width of the image.
                - For lunarlander, :math:`(N, O)`, where N is the number of collect_env, O is the observation space size.
            - action_mask: :math:`(N, action_space_size)`, where N is the number of collect_env.
            - temperature: :math:`(1, )`.
            - to_play: :math:`(N, 1)`, where N is the number of collect_env.
            - ready_env_id: None
        Returns:
            - output (:obj:`Dict[int, Any]`): Dict type data, the keys including ``action``, ``distributions``, \
                ``visit_count_distribution_entropy``, ``value``, ``pred_value``, ``policy_logits``.
        """
        self._collect_model.eval()
        self.collect_mcts_temperature = temperature
        active_collect_env_num = data.shape[0]
        with torch.no_grad():
            # data shape [B, S x C, W, H], e.g. {Tensor:(B, 12, 96, 96)}
            network_output = self._collect_model.initial_inference(data)
            latent_state_roots, value_prefix_roots, reward_hidden_state_roots, pred_values, policy_logits = ez_network_output_unpack(
                network_output
            )

            pred_values = self.inverse_scalar_transform_handle(pred_values).detach().cpu().numpy()
            latent_state_roots = latent_state_roots.detach().cpu().numpy()
            reward_hidden_state_roots = (
                reward_hidden_state_roots[0].detach().cpu().numpy(), reward_hidden_state_roots[1].detach().cpu().numpy()
            )
            policy_logits = policy_logits.detach().cpu().numpy().tolist()

            if self._cfg.model.continuous_action_space is True:
                # when the action space of the environment is continuous, action_mask[:] is None.
                # NOTE: in continuous action space env: we set all legal_actions as -1
                legal_actions = [
                    [-1 for _ in range(self._cfg.model.num_of_sampled_actions)] for _ in range(active_collect_env_num)
                ]
            else:
                legal_actions = [
                    [i for i, x in enumerate(action_mask[j]) if x == 1] for j in range(active_collect_env_num)
                ]

            if self._cfg.mcts_ctree:
                # cpp mcts_tree
                roots = MCTSCtree.roots(
                    active_collect_env_num, legal_actions, self._cfg.model.action_space_size,
                    self._cfg.model.num_of_sampled_actions, self._cfg.model.continuous_action_space, self._cfg.action_tanh, self._cfg.sample_fixed_extreme_action, self._cfg.fixed_actions_num
                )
            else:
                # python mcts_tree
                roots = MCTSPtree.roots(
                    active_collect_env_num, legal_actions, self._cfg.model.action_space_size,
                    self._cfg.model.num_of_sampled_actions, self._cfg.model.continuous_action_space, self._cfg.action_tanh, self._cfg.sample_fixed_extreme_action, self._cfg.fixed_actions_num
                )

            # the only difference between collect and eval is the dirichlet noise
            noises = [
                np.random.dirichlet([self._cfg.root_dirichlet_alpha] * int(self._cfg.model.num_of_sampled_actions)
                                    ).astype(np.float32).tolist() for j in range(active_collect_env_num)
            ]

            roots.prepare(self._cfg.root_noise_weight, noises, value_prefix_roots, policy_logits, to_play)
            self._mcts_collect.search(
                roots, self._collect_model, latent_state_roots, reward_hidden_state_roots, to_play
            )

            roots_visit_count_distributions = roots.get_distributions()  # shape: ``{list: batch_size} ->{list: action_space_size}``
            roots_values = roots.get_values()  # shape: {list: batch_size}
            roots_sampled_actions = roots.get_sampled_actions()  # {list: 1}->{list:6}

            data_id = [i for i in range(active_collect_env_num)]
            output = {i: None for i in data_id}
            if ready_env_id is None:
                ready_env_id = np.arange(active_collect_env_num)

            for i, env_id in enumerate(ready_env_id):
                distributions, value = roots_visit_count_distributions[i], roots_values[i]
                try:
                    root_sampled_actions = np.array([action.value for action in roots_sampled_actions[i]])
                except Exception:
                    # logging.warning('ctree_sampled_efficientzero roots.get_sampled_actions() return list')
                    root_sampled_actions = np.array([action for action in roots_sampled_actions[i]])
                # NOTE: Only legal actions possess visit counts, so the ``action_index_in_legal_action_set`` represents
                # the index within the legal action set, rather than the index in the entire action set.
                action, visit_count_distribution_entropy = select_action(
                    distributions, temperature=self.collect_mcts_temperature, deterministic=False
                )
                try:
                    action = roots_sampled_actions[i][action].value
                    # logging.warning('ptree_sampled_efficientzero roots.get_sampled_actions() return array')
                except Exception:
                    # logging.warning('ctree_sampled_efficientzero roots.get_sampled_actions() return list')
                    action = np.array(roots_sampled_actions[i][action])

                if not self._cfg.model.continuous_action_space:
                    if len(action.shape) == 0:
                        action = int(action)
                    elif len(action.shape) == 1:
                        action = int(action[0])

                output[env_id] = {
                    'action': action,
                    'distributions': distributions,
                    'root_sampled_actions': root_sampled_actions,
                    'visit_count_distribution_entropy': visit_count_distribution_entropy,
                    'value': value,
                    'pred_value': pred_values[i],
                    'policy_logits': policy_logits[i],
                }

        return output

    def _init_eval(self) -> None:
        """
         Overview:
             Evaluate mode init method. Called by ``self.__init__``. Initialize the eval model and MCTS utils.
         """
        self._eval_model = self._model
        if self._cfg.mcts_ctree:
            self._mcts_eval = MCTSCtree(self._cfg)
        else:
            self._mcts_eval = MCTSPtree(self._cfg)

    def _forward_eval(self, data: torch.Tensor, action_mask: list, to_play: -1, ready_env_id=None):
        """
         Overview:
             The forward function for evaluating the current policy in eval mode. Use model to execute MCTS search.
             Choosing the action with the highest value (argmax) rather than sampling during the eval mode.
         Arguments:
             - data (:obj:`torch.Tensor`): The input data, i.e. the observation.
             - action_mask (:obj:`list`): The action mask, i.e. the action that cannot be selected.
             - to_play (:obj:`int`): The player to play.
             - ready_env_id (:obj:`list`): The id of the env that is ready to collect.
         Shape:
             - data (:obj:`torch.Tensor`):
                 - For Atari, :math:`(N, C*S, H, W)`, where N is the number of collect_env, C is the number of channels, \
                     S is the number of stacked frames, H is the height of the image, W is the width of the image.
                 - For lunarlander, :math:`(N, O)`, where N is the number of collect_env, O is the observation space size.
             - action_mask: :math:`(N, action_space_size)`, where N is the number of collect_env.
             - to_play: :math:`(N, 1)`, where N is the number of collect_env.
             - ready_env_id: None
         Returns:
             - output (:obj:`Dict[int, Any]`): Dict type data, the keys including ``action``, ``distributions``, \
                 ``visit_count_distribution_entropy``, ``value``, ``pred_value``, ``policy_logits``.
         """
        self._eval_model.eval()
        active_eval_env_num = data.shape[0]
        with torch.no_grad():
            # data shape [B, S x C, W, H], e.g. {Tensor:(B, 12, 96, 96)}
            network_output = self._eval_model.initial_inference(data)
            latent_state_roots, value_prefix_roots, reward_hidden_state_roots, pred_values, policy_logits = ez_network_output_unpack(
                network_output
            )

            if not self._eval_model.training:
                # if not in training, obtain the scalars of the value/reward
                pred_values = self.inverse_scalar_transform_handle(pred_values).detach().cpu().numpy()  # shape（B, 1）
                latent_state_roots = latent_state_roots.detach().cpu().numpy()
                reward_hidden_state_roots = (
                    reward_hidden_state_roots[0].detach().cpu().numpy(),
                    reward_hidden_state_roots[1].detach().cpu().numpy()
                )
                policy_logits = policy_logits.detach().cpu().numpy().tolist()  # list shape（B, A）

            if self._cfg.model.continuous_action_space is True:
                # when the action space of the environment is continuous, action_mask[:] is None.
                # NOTE: in continuous action space env: we set all legal_actions as -1
                legal_actions = [
                    [-1 for _ in range(self._cfg.model.num_of_sampled_actions)] for _ in range(active_eval_env_num)
                ]
            else:
                legal_actions = [
                    [i for i, x in enumerate(action_mask[j]) if x == 1] for j in range(active_eval_env_num)
                ]

            # cpp mcts_tree
            if self._cfg.mcts_ctree:
                roots = MCTSCtree.roots(
                    active_eval_env_num, legal_actions, self._cfg.model.action_space_size,
                    self._cfg.model.num_of_sampled_actions, self._cfg.model.continuous_action_space, self._cfg.action_tanh, self._cfg.sample_fixed_extreme_action, self._cfg.fixed_actions_num
                )
            else:
                # python mcts_tree
                roots = MCTSPtree.roots(
                    active_eval_env_num, legal_actions, self._cfg.model.action_space_size,
                    self._cfg.model.num_of_sampled_actions, self._cfg.model.continuous_action_space, self._cfg.action_tanh, self._cfg.sample_fixed_extreme_action, self._cfg.fixed_actions_num
                )

            roots.prepare_no_noise(value_prefix_roots, policy_logits, to_play)
            self._mcts_eval.search(roots, self._eval_model, latent_state_roots, reward_hidden_state_roots, to_play)

            roots_visit_count_distributions = roots.get_distributions(
            )  # shape: ``{list: batch_size} ->{list: action_space_size}``
            roots_values = roots.get_values()  # shape: {list: batch_size}
            # ==============================================================
            # sampled related core code
            # ==============================================================
            roots_sampled_actions = roots.get_sampled_actions(
            )  # shape: ``{list: batch_size} ->{list: action_space_size}``

            data_id = [i for i in range(active_eval_env_num)]
            output = {i: None for i in data_id}

            if ready_env_id is None:
                ready_env_id = np.arange(active_eval_env_num)

            for i, env_id in enumerate(ready_env_id):
                distributions, value = roots_visit_count_distributions[i], roots_values[i]
                try:
                    root_sampled_actions = np.array([action.value for action in roots_sampled_actions[i]])
                except Exception:
                    # logging.warning('ctree_sampled_efficientzero roots.get_sampled_actions() return list')
                    root_sampled_actions = np.array([action for action in roots_sampled_actions[i]])
                # NOTE: Only legal actions possess visit counts, so the ``action_index_in_legal_action_set`` represents
                # the index within the legal action set, rather than the index in the entire action set.
                # Setting deterministic=True implies choosing the action with the highest value (argmax) rather than sampling during the evaluation phase.
                action, visit_count_distribution_entropy = select_action(
                    distributions, temperature=1, deterministic=True
                )
                # ==============================================================
                # sampled related core code
                # ==============================================================

                try:
                    action = roots_sampled_actions[i][action].value
                    # logging.warning('ptree_sampled_efficientzero roots.get_sampled_actions() return array')
                except Exception:
                    # logging.warning('ctree_sampled_efficientzero roots.get_sampled_actions() return list')
                    action = np.array(roots_sampled_actions[i][action])

                if not self._cfg.model.continuous_action_space:
                    if len(action.shape) == 0:
                        action = int(action)
                    elif len(action.shape) == 1:
                        action = int(action[0])

                output[env_id] = {
                    'action': action,
                    'distributions': distributions,
                    'root_sampled_actions': root_sampled_actions,
                    'visit_count_distribution_entropy': visit_count_distribution_entropy,
                    'value': value,
                    'pred_value': pred_values[i],
                    'policy_logits': policy_logits[i],
                }

        return output

    def _monitor_vars_learn(self) -> List[str]:
        """
        Overview:
             Register the variables to be monitored in learn mode. The registered variables will be logged in
             tensorboard according to the return value ``_forward_learn``.
        """
        if self._cfg.model.continuous_action_space:
            return [
                'collect_mcts_temperature',
                'cur_lr',
                'total_loss',
                'weighted_total_loss',
                'policy_loss',
                'value_prefix_loss',
                'value_loss',
                'consistency_loss',
                'value_priority',
                'target_value_prefix',
                'target_value',
                'predicted_value_prefixs',
                'predicted_values',
                'transformed_target_value_prefix',
                'transformed_target_value',

                # ==============================================================
                # sampled related core code
                # ==============================================================
                'policy_entropy',
                'target_policy_entropy',
                'policy_mu_max',
                'policy_mu_min',
                'policy_mu_mean',
                'policy_sigma_max',
                'policy_sigma_min',
                'policy_sigma_mean',
                # take the fist dim in action space
                'target_sampled_actions_max',
                'target_sampled_actions_min',
                'target_sampled_actions_mean',
                'total_grad_norm_before_clip',
            ]
        else:
            return [
                'collect_mcts_temperature',
                'cur_lr',
                'total_loss',
                'weighted_total_loss',
                'loss_mean',
                'policy_loss',
                'value_prefix_loss',
                'value_loss',
                'consistency_loss',
                'value_priority',
                'target_value_prefix',
                'target_value',
                'predicted_value_prefixs',
                'predicted_values',
                'transformed_target_value_prefix',
                'transformed_target_value',

                # ==============================================================
                # sampled related core code
                # ==============================================================
                'policy_entropy',
                'target_policy_entropy',

                # take the fist dim in action space
                'target_sampled_actions_max',
                'target_sampled_actions_min',
                'target_sampled_actions_mean',
                'total_grad_norm_before_clip',
            ]

    def _state_dict_learn(self) -> Dict[str, Any]:
        """
        Overview:
            Return the state_dict of learn mode, usually including model and optimizer.
        Returns:
            - state_dict (:obj:`Dict[str, Any]`): the dict of current policy learn state, for saving and restoring.
        """
        return {
            'model': self._learn_model.state_dict(),
            'target_model': self._target_model.state_dict(),
            'optimizer': self._optimizer.state_dict(),
        }

    def _load_state_dict_learn(self, state_dict: Dict[str, Any]) -> None:
        """
        Overview:
            Load the state_dict variable into policy learn mode.
        Arguments:
            - state_dict (:obj:`Dict[str, Any]`): the dict of policy learn state saved before.
        """
        self._learn_model.load_state_dict(state_dict['model'])
        self._target_model.load_state_dict(state_dict['target_model'])
        self._optimizer.load_state_dict(state_dict['optimizer'])

    def _process_transition(self, obs, policy_output, timestep):
        # be compatible with DI-engine Policy class
        pass

    def _get_train_sample(self, data):
        # be compatible with DI-engine Policy class
        pass<|MERGE_RESOLUTION|>--- conflicted
+++ resolved
@@ -100,7 +100,6 @@
         # (list) The style of augmentation.
         augmentation=['shift', 'intensity'],
 
-<<<<<<< HEAD
         # ******* learn ******
         eps=dict(
             eps_greedy_exploration_in_collect=False,
@@ -109,17 +108,13 @@
             end=0.05,
             decay=int(2e5),
         ),
-        ignore_done=False,
-
         # (int) Number of training episodes (randomly collected) in replay buffer when training starts.
         random_collect_episode_num=0,
-=======
         # ****** learn ******
         # (bool) Whether to ignore the done flag in the training data. Typically, this value is set to False.
         # However, for some environments with a fixed episode length, to ensure the accuracy of Q-value calculations,
         # we should set it to True to avoid the influence of the done flag.
         ignore_done=False,
->>>>>>> 833cfae6
         # (int) How many updates(iterations) to train after collector's one collection.
         # Bigger "update_per_collect" means bigger off-policy.
         # collect data -> update policy-> collect data -> ...
