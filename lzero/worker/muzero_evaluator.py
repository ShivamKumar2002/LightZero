--- conflicted
+++ resolved
@@ -283,12 +283,9 @@
                     # ==============================================================
                     # policy forward
                     # ==============================================================
-<<<<<<< HEAD
-                    policy_output = self._policy.forward(stack_obs, action_mask, to_play, task_id=self.task_id)
-=======
                     # policy_output = self._policy.forward(stack_obs, action_mask, to_play)
-                    policy_output = self._policy.forward(stack_obs, action_mask, to_play, ready_env_id=ready_env_id)
->>>>>>> 959959ec
+                    # NOTE
+                    policy_output = self._policy.forward(stack_obs, action_mask, to_play, ready_env_id=ready_env_id, task_id=self.task_id)
 
                     actions_no_env_id = {k: v['action'] for k, v in policy_output.items()}
                     distributions_dict_no_env_id = {k: v['visit_count_distributions'] for k, v in policy_output.items()}
