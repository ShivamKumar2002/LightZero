from easydict import EasyDict
import torch
torch.cuda.set_device(5)
# options={'PongNoFrameskip-v4', 'QbertNoFrameskip-v4', 'MsPacmanNoFrameskip-v4', 'SpaceInvadersNoFrameskip-v4', 'BreakoutNoFrameskip-v4', ...}
env_name = 'PongNoFrameskip-v4'
# env_name = 'MsPacmanNoFrameskip-v4'
# env_name = 'BreakoutNoFrameskip-v4'
# env_name = 'QbertNoFrameskip-v4'
# env_name = 'SeaquestNoFrameskip-v4'
# env_name = 'BoxingNoFrameskip-v4'
# env_name = 'FrostbiteNoFrameskip-v4'

if env_name == 'PongNoFrameskip-v4':
    action_space_size = 6
elif env_name == 'QbertNoFrameskip-v4':
    action_space_size = 6
elif env_name == 'MsPacmanNoFrameskip-v4':
    action_space_size = 9
elif env_name == 'SpaceInvadersNoFrameskip-v4':
    action_space_size = 6
elif env_name == 'BreakoutNoFrameskip-v4':
    action_space_size = 4
elif env_name == 'SeaquestNoFrameskip-v4':
    action_space_size = 18
elif env_name == 'BoxingNoFrameskip-v4':
    action_space_size = 18
elif env_name == 'FrostbiteNoFrameskip-v4':
    action_space_size = 18

# ==============================================================
# begin of the most frequently changed config specified by the user
# ==============================================================
collector_env_num = 8
n_episode = 8
evaluator_env_num = 1
# num_simulations = 50
num_simulations = 100

# num_simulations = 1 # TODO: only for debug

update_per_collect = 1000
batch_size = 256
max_env_step = int(10e6)
reanalyze_ratio = 0.
eps_greedy_exploration_in_collect = False
# eps_greedy_exploration_in_collect = True

# ==============================================================
# end of the most frequently changed config specified by the user
# ==============================================================

atari_muzero_config = dict(
<<<<<<< HEAD
    exp_name=f'data_mz_stack1_0226/{env_name[:-14]}_muzero_ns{num_simulations}_upc{update_per_collect}_rr{reanalyze_ratio}_46464_stack1_seed0',
=======
    # ('collect_model').world_model.past_keys_values_cache.clear()
    # msts search
    exp_name=
    f'data_mz_stack1_0226/{env_name[:-14]}_muzero_ns{num_simulations}_upc{update_per_collect}_rr{reanalyze_ratio}_46464_stack1_seed0',
>>>>>>> ec7fa193
    env=dict(
        stop_value=int(1e6),
        env_name=env_name,
        # obs_shape=(4, 96, 96),
        # observation_shape=(4, 64, 64),
        # frame_stack_num=4,
        # gray_scale=True,
        observation_shape=(3, 64, 64),
        frame_stack_num=1,
        gray_scale=False,

        collector_env_num=collector_env_num,
        evaluator_env_num=evaluator_env_num,
        n_evaluator_episode=evaluator_env_num,
        manager=dict(shared_memory=False, ),
        collect_max_episode_steps=int(2e4),
        eval_max_episode_steps=int(1e4),
        # TODO: debug
        # collect_max_episode_steps=int(50),
        # eval_max_episode_steps=int(50),
    ),
    policy=dict(
        learner=dict(
            hook=dict(
                log_show_after_iter=100,
                save_ckpt_after_iter=100000,
                save_ckpt_after_run=True,
            ),
        ),
        model=dict(
            # observation_shape=(4, 96, 96),
            # observation_shape=(4, 64, 64),
            # image_channel=1,
            # frame_stack_num=4,
            # gray_scale=True,

            observation_shape=(3, 64, 64),
            image_channel=3,
            frame_stack_num=1,
            gray_scale=False,

            action_space_size=action_space_size,
            downsample=True,
            self_supervised_learning_loss=True,  # default is False
            discrete_action_encoding_type='one_hot',
            norm_type='BN',
        ),
        cuda=True,
        env_type='not_board_games',
        game_segment_length=400,
        random_collect_episode_num=0,
        eps=dict(
            eps_greedy_exploration_in_collect=eps_greedy_exploration_in_collect,
            # need to dynamically adjust the number of decay steps 
            # according to the characteristics of the environment and the algorithm
            type='linear',
            start=1.,
            end=0.05,
            decay=int(5e4),
        ),
        use_augmentation=True,
        update_per_collect=update_per_collect,
        batch_size=batch_size,
        optim_type='SGD',
        lr_piecewise_constant_decay=True,
        learning_rate=0.2,
        num_simulations=num_simulations,
        reanalyze_ratio=reanalyze_ratio,
        ssl_loss_weight=2,  # default is 0
        n_episode=n_episode,
        eval_freq=int(2e3),
        replay_buffer_size=int(1e6),  # the size/capacity of replay_buffer, in the terms of transitions.
        collector_env_num=collector_env_num,
        evaluator_env_num=evaluator_env_num,
    ),
)
atari_muzero_config = EasyDict(atari_muzero_config)
main_config = atari_muzero_config

atari_muzero_create_config = dict(
    env=dict(
        type='atari_lightzero',
        import_names=['zoo.atari.envs.atari_lightzero_env'],
    ),
    env_manager=dict(type='subprocess'),
    policy=dict(
        type='muzero',
        import_names=['lzero.policy.muzero'],
    ),
)
atari_muzero_create_config = EasyDict(atari_muzero_create_config)
create_config = atari_muzero_create_config

if __name__ == "__main__":
    from lzero.entry import train_muzero
    train_muzero([main_config, create_config], seed=0, max_env_step=max_env_step)<|MERGE_RESOLUTION|>--- conflicted
+++ resolved
@@ -50,14 +50,7 @@
 # ==============================================================
 
 atari_muzero_config = dict(
-<<<<<<< HEAD
     exp_name=f'data_mz_stack1_0226/{env_name[:-14]}_muzero_ns{num_simulations}_upc{update_per_collect}_rr{reanalyze_ratio}_46464_stack1_seed0',
-=======
-    # ('collect_model').world_model.past_keys_values_cache.clear()
-    # msts search
-    exp_name=
-    f'data_mz_stack1_0226/{env_name[:-14]}_muzero_ns{num_simulations}_upc{update_per_collect}_rr{reanalyze_ratio}_46464_stack1_seed0',
->>>>>>> ec7fa193
     env=dict(
         stop_value=int(1e6),
         env_name=env_name,
