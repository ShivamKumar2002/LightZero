--- conflicted
+++ resolved
@@ -31,12 +31,7 @@
 # ==============================================================
 
 atari_muzero_config = dict(
-<<<<<<< HEAD
-    exp_name=
-    f'data_mz_ctree/{env_name[:-14]}/final_mzssl0.99',
-=======
     exp_name=f'data_mz_ctree/{env_id[:-14]}_muzero_ns{num_simulations}_upc{update_per_collect}_rr{reanalyze_ratio}_seed0',
->>>>>>> 76895026
     env=dict(
         stop_value=int(1e6),
         env_id=env_id,
