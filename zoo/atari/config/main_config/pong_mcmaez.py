--- conflicted
+++ resolved
@@ -24,15 +24,8 @@
 update_per_collect = None
 batch_size = 256
 model_update_ratio = 0.25
-<<<<<<< HEAD
-# max_env_step = int(8e5)
-max_env_step = int(5e5)
-
-reanalyze_ratio = 0
-=======
 max_env_step = int(5e5)
 reanalyze_ratio = 0.
->>>>>>> d8a5ab1b
 
 
 
