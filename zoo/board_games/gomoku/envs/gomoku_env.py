--- conflicted
+++ resolved
@@ -166,12 +166,7 @@
                 action = self.random_action()
             timestep = self._player_step(action)
             if timestep.done:
-<<<<<<< HEAD
-                # TODO(pu): check
-                # the eval_episode_return is calculated from Player 1's perspective
-=======
                 # The eval_episode_return is calculated from Player 1's perspective.
->>>>>>> 557f686d
                 timestep.info['eval_episode_return'] = -timestep.reward if timestep.obs['to_play'] == 1 else timestep.reward
             return timestep
         elif self.battle_mode == 'play_with_bot_mode':
